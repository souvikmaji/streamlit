# Copyright (c) Streamlit Inc. (2018-2022) Snowflake Inc. (2022-2024)
#
# Licensed under the Apache License, Version 2.0 (the "License");
# you may not use this file except in compliance with the License.
# You may obtain a copy of the License at
#
#     http://www.apache.org/licenses/LICENSE-2.0
#
# Unless required by applicable law or agreed to in writing, software
# distributed under the License is distributed on an "AS IS" BASIS,
# WITHOUT WARRANTIES OR CONDITIONS OF ANY KIND, either express or implied.
# See the License for the specific language governing permissions and
# limitations under the License.

from playwright.sync_api import Page, expect

from e2e_playwright.conftest import ImageCompareFunction, wait_for_app_run, wait_until


def get_first_graph_svg(app: Page):
    return app.get_by_test_id("stGraphVizChart").nth(0).locator("svg")


def click_fullscreen(app: Page):
    app.get_by_test_id("StyledFullScreenButton").nth(0).click()
    # Wait for the animation to finish
    app.wait_for_timeout(1000)


def test_initial_setup(app: Page):
    """Initial setup: ensure charts are loaded."""
    expect(
        app.get_by_test_id("stGraphVizChart").locator("svg > g > title")
    ).to_have_count(6)


def test_shows_left_and_right_graph(app: Page):
    """Test if it shows left and right graph."""

    expect(app.locator(".stGraphVizChart > svg > g > title").nth(3)).to_have_text(
        "Left"
    )
    expect(app.locator(".stGraphVizChart > svg > g > title").nth(4)).to_have_text(
        "Right"
    )


def test_first_graph_dimensions(app: Page):
    """Test the dimensions of the first graph."""

    first_graph_svg = get_first_graph_svg(app)
    expect(first_graph_svg).to_have_attribute("width", "79pt")
    expect(first_graph_svg).to_have_attribute("height", "116pt")


def test_first_graph_fullscreen(app: Page, assert_snapshot: ImageCompareFunction):
    """Test if the first graph shows in fullscreen."""

    # Hover over the parent div
    app.get_by_test_id("stGraphVizChart").nth(0).hover()

    # Enter fullscreen
    click_fullscreen(app)

    first_graph_svg = get_first_graph_svg(app)
    # The width and height unset on the element on fullscreen
    expect(first_graph_svg).not_to_have_attribute("width", "79pt")
    expect(first_graph_svg).not_to_have_attribute("height", "116pt")
<<<<<<< HEAD
    svg_dimensions = first_graph_svg.bounding_box()
    wait_until(app, lambda: svg_dimensions["width"] == 1256)
    wait_until(app, lambda: svg_dimensions["height"] == 662)

    assert_snapshot(first_graph_svg, name="st_graphviz-fullscreen")
=======

    def check_dimensions():
        svg_dimensions = first_graph_svg.bounding_box()
        return svg_dimensions["width"] == 1256 and svg_dimensions["height"] == 662

    wait_until(app, check_dimensions)

    assert_snapshot(first_graph_svg, name="graphviz_fullscreen")
>>>>>>> 8537018c


def test_first_graph_after_exit_fullscreen(
    app: Page, assert_snapshot: ImageCompareFunction
):
    """Test if the first graph has correct size after exiting fullscreen."""

    # Hover over the parent div
    app.get_by_test_id("stGraphVizChart").nth(0).hover()

    # Enter and exit fullscreen
    click_fullscreen(app)
    click_fullscreen(app)

    first_graph_svg = get_first_graph_svg(app)
    expect(first_graph_svg).to_have_attribute("width", "79pt")
    expect(first_graph_svg).to_have_attribute("height", "116pt")
    assert_snapshot(first_graph_svg, name="st_graphviz-after_exit_fullscreen")


def test_renders_with_specified_engines(
    app: Page, assert_snapshot: ImageCompareFunction
):
    """Test if it renders with specified engines."""

    engines = ["dot", "neato", "twopi", "circo", "fdp", "osage", "patchwork"]

    radios = app.query_selector_all('label[data-baseweb="radio"]')

    for idx, engine in enumerate(engines):
        radios[idx].click(force=True)
        wait_for_app_run(app)
        expect(app.get_by_test_id("stMarkdown").nth(0)).to_have_text(engine)

        assert_snapshot(
            app.get_by_test_id("stGraphVizChart").nth(2).locator("svg"),
            name=f"st_graphviz_chart_engine-{engine}",
        )


def test_dot_string(app: Page, assert_snapshot: ImageCompareFunction):
    """Test if it renders charts when input is a string (dot language)."""

    title = app.locator(".stGraphVizChart > svg > g > title").nth(5)
    expect(title).to_have_text("Dot")

    assert_snapshot(
        app.get_by_test_id("stGraphVizChart").nth(5).locator("svg"),
<<<<<<< HEAD
        name="st_graphviz-chart_dot_string",
=======
        name="st_graphviz_chart_dot_string",
>>>>>>> 8537018c
    )<|MERGE_RESOLUTION|>--- conflicted
+++ resolved
@@ -66,13 +66,6 @@
     # The width and height unset on the element on fullscreen
     expect(first_graph_svg).not_to_have_attribute("width", "79pt")
     expect(first_graph_svg).not_to_have_attribute("height", "116pt")
-<<<<<<< HEAD
-    svg_dimensions = first_graph_svg.bounding_box()
-    wait_until(app, lambda: svg_dimensions["width"] == 1256)
-    wait_until(app, lambda: svg_dimensions["height"] == 662)
-
-    assert_snapshot(first_graph_svg, name="st_graphviz-fullscreen")
-=======
 
     def check_dimensions():
         svg_dimensions = first_graph_svg.bounding_box()
@@ -80,8 +73,7 @@
 
     wait_until(app, check_dimensions)
 
-    assert_snapshot(first_graph_svg, name="graphviz_fullscreen")
->>>>>>> 8537018c
+    assert_snapshot(first_graph_svg, name="st_graphviz-fullscreen")
 
 
 def test_first_graph_after_exit_fullscreen(
@@ -130,9 +122,5 @@
 
     assert_snapshot(
         app.get_by_test_id("stGraphVizChart").nth(5).locator("svg"),
-<<<<<<< HEAD
         name="st_graphviz-chart_dot_string",
-=======
-        name="st_graphviz_chart_dot_string",
->>>>>>> 8537018c
     )