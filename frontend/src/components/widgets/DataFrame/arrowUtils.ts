--- conflicted
+++ resolved
@@ -135,7 +135,6 @@
   if (["unicode", "empty"].includes(typeName)) {
     return TextColumn
   }
-<<<<<<< HEAD
   if (["datetime", "datetimetz"].includes(typeName)) {
     return DateTimeColumn
   }
@@ -144,20 +143,9 @@
   }
   if (typeName === "date") {
     return DateColumn
-=======
-  if (
-    [
-      "object",
-      "date",
-      "time",
-      "datetime",
-      "datetimetz",
-      "decimal",
-      "bytes",
-    ].includes(typeName)
-  ) {
+  }
+  if (["object", "decimal", "bytes"].includes(typeName)) {
     return ObjectColumn
->>>>>>> dd7d5a39
   }
   if (["bool"].includes(typeName)) {
     return BooleanColumn
