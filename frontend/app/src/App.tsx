/**
 * Copyright (c) Streamlit Inc. (2018-2022) Snowflake Inc. (2022-2024)
 *
 * Licensed under the Apache License, Version 2.0 (the "License");
 * you may not use this file except in compliance with the License.
 * You may obtain a copy of the License at
 *
 *     http://www.apache.org/licenses/LICENSE-2.0
 *
 * Unless required by applicable law or agreed to in writing, software
 * distributed under the License is distributed on an "AS IS" BASIS,
 * WITHOUT WARRANTIES OR CONDITIONS OF ANY KIND, either express or implied.
 * See the License for the specific language governing permissions and
 * limitations under the License.
 */

import React, { PureComponent, ReactNode } from "react"
import moment from "moment"
import { HotKeys, KeyMap } from "react-hotkeys"
import { enableAllPlugins as enableImmerPlugins } from "immer"
import classNames from "classnames"

// Other local imports.
import { AppContext } from "@streamlit/app/src/components/AppContext"
import AppView from "@streamlit/app/src/components/AppView"
import StatusWidget from "@streamlit/app/src/components/StatusWidget"
import MainMenu, { isLocalhost } from "@streamlit/app/src/components/MainMenu"
import ToolbarActions from "@streamlit/app/src/components/ToolbarActions"
import DeployButton from "@streamlit/app/src/components/DeployButton"
import Header from "@streamlit/app/src/components/Header"
import {
  DialogProps,
  DialogType,
  StreamlitDialog,
} from "@streamlit/app/src/components/StreamlitDialog"
import { ConnectionManager } from "@streamlit/app/src/connection/ConnectionManager"
import { ConnectionState } from "@streamlit/app/src/connection/ConnectionState"
import { SessionEventDispatcher } from "@streamlit/app/src/SessionEventDispatcher"
import {
  generateUID,
  getElementWidgetID,
  getEmbeddingIdClassName,
  getIFrameEnclosingApp,
  hashString,
  isColoredLineDisplayed,
  isEmbed,
  isInChildFrame,
  isPaddingDisplayed,
  isScrollingHidden,
  isToolbarDisplayed,
  notUndefined,
  setCookie,
  extractPageNameFromPathName,
  BaseUriParts,
  RERUN_PROMPT_MODAL_DIALOG,
  SessionInfo,
  FileUploadClient,
  logError,
  logMessage,
  AppRoot,
  ComponentRegistry,
  handleFavicon,
  createAutoTheme,
  createTheme,
  CUSTOM_THEME_NAME,
  getCachedTheme,
  isPresetTheme,
  ThemeConfig,
  toExportedTheme,
  StreamlitEndpoints,
  ensureError,
  LibContext,
  AppPage,
  AutoRerun,
  BackMsg,
  Config,
  CustomThemeConfig,
  Delta,
  FileURLsResponse,
  ForwardMsg,
  ForwardMsgMetadata,
  GitInfo,
  IAppPage,
  IGitInfo,
  Initialize,
  NewSession,
  PageConfig,
  PageInfo,
  PageNotFound,
  PageProfile,
  PagesChanged,
  ParentMessage,
  SessionEvent,
  SessionStatus,
  WidgetStates,
  ScriptRunState,
  HostCommunicationManager,
  IMenuItem,
  IToolbarItem,
  DeployedAppMetadata,
  PerformanceEvents,
  createFormsData,
  FormsData,
  WidgetStateManager,
  IHostConfigResponse,
  LibConfig,
  AppConfig,
  Navigation,
  PageRun,
} from "@streamlit/lib"
import without from "lodash/without"

import { UserSettings } from "@streamlit/app/src/components/StreamlitDialog/UserSettings"

import { DefaultStreamlitEndpoints } from "@streamlit/app/src/connection/DefaultStreamlitEndpoints"
import { SegmentMetricsManager } from "@streamlit/app/src/SegmentMetricsManager"

import { StyledApp } from "@streamlit/app/src/styled-components"

import withScreencast, {
  ScreenCastHOC,
} from "@streamlit/app/src/hocs/withScreencast/withScreencast"

// Used to import fonts + responsive reboot items
import "@streamlit/app/src/assets/css/theme.scss"
import { preserveEmbedQueryParams } from "@streamlit/lib/src/util/utils"
import { ThemeManager } from "./util/useThemeManager"

export interface Props {
  screenCast: ScreenCastHOC
  theme: ThemeManager
}

interface State {
  connectionState: ConnectionState
  elements: AppRoot
  isFullScreen: boolean
  scriptRunId: string
  scriptName: string
  appHash: string | null
  scriptRunState: ScriptRunState
  userSettings: UserSettings
  dialog?: DialogProps | null
  layout: PageConfig.Layout
  initialSidebarState: PageConfig.SidebarState
  menuItems?: PageConfig.IMenuItems | null
  allowRunOnSave: boolean
  scriptFinishedHandlers: (() => void)[]
  toolbarMode: Config.ToolbarMode
  themeHash: string
  gitInfo: IGitInfo | null
  formsData: FormsData
  hideTopBar: boolean
  hideSidebarNav: boolean
  appPages: IAppPage[]
  navPageSections: Map<string, { start: number; length: number }>
  currentPageScriptHash: string
  latestRunTime: number
  fragmentIdsThisRun: Array<string>
  // host communication info
  isOwner: boolean
  hostMenuItems: IMenuItem[]
  hostToolbarItems: IToolbarItem[]
  hostHideSidebarNav: boolean
  sidebarChevronDownshift: number
  pageLinkBaseUrl: string
  queryParams: string
  deployedAppMetadata: DeployedAppMetadata
  libConfig: LibConfig
  appConfig: AppConfig
  autoReruns: NodeJS.Timer[]
  inputsDisabled: boolean
}

const ELEMENT_LIST_BUFFER_TIMEOUT_MS = 10

const INITIAL_SCRIPT_RUN_ID = "<null>"

// eslint-disable-next-line
declare global {
  interface Window {
    streamlitDebug: any
    iFrameResizer: any
  }
}

export const showDevelopmentOptions = (
  hostIsOwner: boolean | undefined,
  toolbarMode: Config.ToolbarMode
): boolean => {
  if (toolbarMode == Config.ToolbarMode.DEVELOPER) {
    return true
  }
  if (
    Config.ToolbarMode.VIEWER == toolbarMode ||
    Config.ToolbarMode.MINIMAL == toolbarMode
  ) {
    return false
  }
  return hostIsOwner || isLocalhost()
}

export class App extends PureComponent<Props, State> {
  private readonly endpoints: StreamlitEndpoints

  private readonly sessionInfo = new SessionInfo()

  private readonly metricsMgr = new SegmentMetricsManager(this.sessionInfo)

  private readonly sessionEventDispatcher = new SessionEventDispatcher()

  private connectionManager: ConnectionManager | null

  private readonly widgetMgr: WidgetStateManager

  private readonly hostCommunicationMgr: HostCommunicationManager

  private readonly uploadClient: FileUploadClient

  /**
   * When new Deltas are received, they are applied to `pendingElementsBuffer`
   * rather than directly to `this.state.elements`. We assign
   * `pendingElementsBuffer` to `this.state` on a timer, in order to
   * decouple Delta updates from React re-renders, for performance reasons.
   *
   * (If `pendingElementsBuffer === this.state.elements` - the default state -
   * then we have no pending elements.)
   */
  private pendingElementsBuffer: AppRoot

  private pendingElementsTimerRunning: boolean

  private readonly componentRegistry: ComponentRegistry

  private readonly embeddingId: string = generateUID()

  public constructor(props: Props) {
    super(props)

    // Initialize immerjs
    enableImmerPlugins()

    this.state = {
      connectionState: ConnectionState.INITIAL,
      elements: AppRoot.empty(true),
      isFullScreen: false,
      scriptName: "",
      scriptRunId: INITIAL_SCRIPT_RUN_ID,
      appHash: null,
      scriptRunState: ScriptRunState.NOT_RUNNING,
      userSettings: {
        wideMode: false,
        runOnSave: false,
      },
      layout: PageConfig.Layout.CENTERED,
      initialSidebarState: PageConfig.SidebarState.AUTO,
      menuItems: undefined,
      allowRunOnSave: true,
      scriptFinishedHandlers: [],
      themeHash: this.createThemeHash(),
      gitInfo: null,
      formsData: createFormsData(),
      appPages: [],
      navPageSections: new Map(),
      currentPageScriptHash: "",
      // We set hideTopBar to true by default because this information isn't
      // available on page load (we get it when the script begins to run), so
      // the user would see top bar elements for a few ms if this defaulted to
      // false. hideSidebarNav doesn't have this issue (app pages and the value
      // of the config option are received simultaneously), but we set it to
      // true as well for consistency.
      hideTopBar: true,
      hideSidebarNav: true,
      toolbarMode: Config.ToolbarMode.MINIMAL,
      latestRunTime: performance.now(),
      fragmentIdsThisRun: [],
      // Information sent from the host
      isOwner: false,
      hostMenuItems: [],
      hostToolbarItems: [],
      hostHideSidebarNav: false,
      sidebarChevronDownshift: 0,
      pageLinkBaseUrl: "",
      queryParams: "",
      deployedAppMetadata: {},
      libConfig: {},
      appConfig: {},
      autoReruns: [],
      inputsDisabled: false,
    }

    this.connectionManager = null

    this.widgetMgr = new WidgetStateManager({
      sendRerunBackMsg: this.sendRerunBackMsg,
      formsDataChanged: formsData => this.setState({ formsData }),
    })

    this.hostCommunicationMgr = new HostCommunicationManager({
      sendRerunBackMsg: this.sendRerunBackMsg,
      closeModal: this.closeDialog,
      stopScript: this.stopScript,
      rerunScript: this.rerunScript,
      clearCache: this.clearCache,
      sendAppHeartbeat: this.sendAppHeartbeat,
      setInputsDisabled: inputsDisabled => {
        this.setState({ inputsDisabled })
      },
      themeChanged: this.props.theme.setImportedTheme,
      pageChanged: this.onPageChange,
      isOwnerChanged: isOwner => this.setState({ isOwner }),
      jwtHeaderChanged: ({ jwtHeaderName, jwtHeaderValue }) => {
        if (
          this.endpoints.setJWTHeader !== undefined &&
          this.state.appConfig.useExternalAuthToken
        ) {
          this.endpoints.setJWTHeader({ jwtHeaderName, jwtHeaderValue })
        }
      },
      hostMenuItemsChanged: hostMenuItems => {
        this.setState({ hostMenuItems })
      },
      hostToolbarItemsChanged: hostToolbarItems => {
        this.setState({ hostToolbarItems })
      },
      hostHideSidebarNavChanged: hostHideSidebarNav => {
        this.setState({ hostHideSidebarNav })
      },
      sidebarChevronDownshiftChanged: sidebarChevronDownshift => {
        this.setState({ sidebarChevronDownshift })
      },
      pageLinkBaseUrlChanged: pageLinkBaseUrl => {
        this.setState({ pageLinkBaseUrl })
      },
      queryParamsChanged: queryParams => {
        this.setState({ queryParams })
      },
      deployedAppMetadataChanged: deployedAppMetadata => {
        this.setState({ deployedAppMetadata })
      },
    })

    this.endpoints = new DefaultStreamlitEndpoints({
      getServerUri: this.getBaseUriParts,
      csrfEnabled: true,
    })

    this.uploadClient = new FileUploadClient({
      sessionInfo: this.sessionInfo,
      endpoints: this.endpoints,
      // A form cannot be submitted if it contains a FileUploader widget
      // that's currently uploading. We write that state here, in response
      // to a FileUploadClient callback. The FormSubmitButton element
      // reads the state.
      formsWithPendingRequestsChanged: formIds =>
        this.widgetMgr.setFormsWithUploads(formIds),
      requestFileURLs: this.requestFileURLs,
    })

    this.componentRegistry = new ComponentRegistry(this.endpoints)

    this.pendingElementsTimerRunning = false
    this.pendingElementsBuffer = this.state.elements

    window.streamlitDebug = {
      clearForwardMsgCache: this.debugClearForwardMsgCache,
      disconnectWebsocket: this.debugDisconnectWebsocket,
      shutdownRuntime: this.debugShutdownRuntime,
    }
  }

  /**
   * Global keyboard shortcuts.
   */
  keyMap: KeyMap = {
    RERUN: "r",
    CLEAR_CACHE: "c",
    // We use key up for stop recording to ensure the esc key doesn't trigger
    // other actions (like exiting modals)
    STOP_RECORDING: { sequence: "esc", action: "keyup" },
  }

  keyHandlers = {
    RERUN: () => {
      this.rerunScript()
    },
    CLEAR_CACHE: () => {
      if (showDevelopmentOptions(this.state.isOwner, this.state.toolbarMode)) {
        this.openClearCacheDialog()
      }
    },
    STOP_RECORDING: this.props.screenCast.stopRecording,
  }

  componentDidMount(): void {
    // Initialize connection manager here, to avoid
    // "Can't call setState on a component that is not yet mounted." error.
    this.connectionManager = new ConnectionManager({
      sessionInfo: this.sessionInfo,
      endpoints: this.endpoints,
      onMessage: this.handleMessage,
      onConnectionError: this.handleConnectionError,
      connectionStateChanged: this.handleConnectionStateChanged,
      claimHostAuthToken: this.hostCommunicationMgr.claimAuthToken,
      resetHostAuthToken: this.hostCommunicationMgr.resetAuthToken,
      onHostConfigResp: (response: IHostConfigResponse) => {
        const {
          allowedOrigins,
          useExternalAuthToken,
          disableFullscreenMode,
          enableCustomParentMessages,
          mapboxToken,
        } = response

        const appConfig: AppConfig = {
          allowedOrigins,
          useExternalAuthToken,
          enableCustomParentMessages,
        }
        const libConfig: LibConfig = { mapboxToken, disableFullscreenMode }

        // Set the allowed origins configuration for the host communication:
        this.hostCommunicationMgr.setAllowedOrigins(appConfig)
        // Set the streamlit-app specific config settings in AppContext:
        this.setAppConfig(appConfig)
        // Set the streamlit-lib specific config settings in LibContext:
        this.setLibConfig(libConfig)
      },
    })

    if (isScrollingHidden()) {
      document.body.classList.add("embedded")
    }

    // Iframe resizer allows parent pages to get the height of the iframe
    // contents. The parent page can then reset the height to match and
    // avoid unnecessary scrollbars or large embeddings
    if (isInChildFrame()) {
      window.iFrameResizer = {
        heightCalculationMethod: () => {
          const taggedEls = document.querySelectorAll("[data-iframe-height]")
          // Use ceil to avoid fractional pixels creating scrollbars.
          const lowestBounds = Array.from(taggedEls).map(el =>
            Math.ceil(el.getBoundingClientRect().bottom)
          )

          // The higher the value, the further down the page it is.
          // Use maximum value to get the lowest of all tagged elements.
          return Math.max(0, ...lowestBounds)
        },
      }

      // @ts-expect-error
      import("iframe-resizer/js/iframeResizer.contentWindow")
    }

    this.hostCommunicationMgr.sendMessageToHost({
      type: "SET_THEME_CONFIG",
      themeInfo: toExportedTheme(this.props.theme.activeTheme.emotion),
    })

    this.hostCommunicationMgr.sendMessageToHost({
      type: "SCRIPT_RUN_STATE_CHANGED",
      scriptRunState: this.state.scriptRunState,
    })

    this.metricsMgr.enqueue("viewReport")

    window.addEventListener("popstate", this.onHistoryChange, false)
  }

  componentDidUpdate(
    prevProps: Readonly<Props>,
    prevState: Readonly<State>
  ): void {
    // @ts-expect-error
    if (window.prerenderReady === false && this.isAppInReadyState(prevState)) {
      // @ts-expect-error
      window.prerenderReady = true
    }
    if (this.state.scriptRunState !== prevState.scriptRunState) {
      this.hostCommunicationMgr.sendMessageToHost({
        type: "SCRIPT_RUN_STATE_CHANGED",
        scriptRunState: this.state.scriptRunState,
      })
    }
  }

  componentWillUnmount(): void {
    // Needing to disconnect our connection manager + websocket connection is
    // only needed here to handle the case in dev mode where react hot-reloads
    // the client as a result of a source code change. In this scenario, the
    // previous websocket connection is still connected, and the client and
    // server end up in a reconnect loop because the server rejects attempts to
    // connect to an already-connected session.
    //
    // This situation doesn't exist outside of dev mode because the whole App
    // unmounting is either a page refresh or the browser tab closing.
    //
    // The optional chaining on connectionManager is needed to make typescript
    // happy since connectionManager's type is `ConnectionManager | null`,
    // but at this point it should always be set.
    this.connectionManager?.disconnect()

    this.hostCommunicationMgr.closeHostCommunication()

    window.removeEventListener("popstate", this.onHistoryChange, false)
  }

  showError(title: string, errorNode: ReactNode): void {
    logError(errorNode)
    const newDialog: DialogProps = {
      type: DialogType.WARNING,
      title,
      msg: errorNode,
      onClose: () => {},
    }
    this.openDialog(newDialog)
  }

  showDeployError = (
    title: string,
    errorNode: ReactNode,
    onContinue?: () => void
  ): void => {
    this.openDialog({
      type: DialogType.DEPLOY_ERROR,
      title,
      msg: errorNode,
      onContinue,
      onClose: () => {},
      onTryAgain: this.sendLoadGitInfoBackMsg,
    })
  }

  /**
   * Checks if the code version from the backend is different than the frontend
   */
  private hasStreamlitVersionChanged(initializeMsg: Initialize): boolean {
    if (this.sessionInfo.isSet) {
      const currentStreamlitVersion = this.sessionInfo.current.streamlitVersion
      const { environmentInfo } = initializeMsg

      if (
        environmentInfo != null &&
        environmentInfo.streamlitVersion != null
      ) {
        return currentStreamlitVersion != environmentInfo.streamlitVersion
      }
    }

    return false
  }

  /**
   * Called by ConnectionManager when our connection state changes
   */
  handleConnectionStateChanged = (newState: ConnectionState): void => {
    logMessage(
      `Connection state changed from ${this.state.connectionState} to ${newState}`
    )

    this.setState({ connectionState: newState })

    if (newState === ConnectionState.CONNECTED) {
      logMessage("Reconnected to server; requesting a script run")
      this.widgetMgr.sendUpdateWidgetsMessage()
      this.setState({ dialog: null })
    } else {
      setCookie("_streamlit_xsrf", "")

      if (this.sessionInfo.isSet) {
        this.sessionInfo.clearCurrent()
      }
    }
  }

  handleGitInfoChanged = (gitInfo: IGitInfo): void => {
    this.setState({
      gitInfo,
    })
  }

  handleCustomParentMessage = (parentMessage: ParentMessage): void => {
    if (this.state.appConfig.enableCustomParentMessages) {
      this.hostCommunicationMgr.sendMessageToHost({
        type: "CUSTOM_PARENT_MESSAGE",
        message: parentMessage.message,
      })
    } else {
      logError(
        "Sending messages to the host is disabled in line with the platform policy."
      )
    }
  }

  /**
   * Callback when we get a message from the server.
   */
  handleMessage = (msgProto: ForwardMsg): void => {
    // We don't have an immutableProto here, so we can't use
    // the dispatchOneOf helper
    const dispatchProto = (obj: any, name: string, funcs: any): any => {
      const whichOne = obj[name]
      if (whichOne in funcs) {
        return funcs[whichOne](obj[whichOne])
      }
      throw new Error(`Cannot handle ${name} "${whichOne}".`)
    }

    try {
      dispatchProto(msgProto, "type", {
        newSession: (newSessionMsg: NewSession) =>
          this.handleNewSession(newSessionMsg),
        sessionStatusChanged: (msg: SessionStatus) =>
          this.handleSessionStatusChanged(msg),
        sessionEvent: (evtMsg: SessionEvent) =>
          this.handleSessionEvent(evtMsg),
        delta: (deltaMsg: Delta) =>
          this.handleDeltaMsg(
            deltaMsg,
            msgProto.metadata as ForwardMsgMetadata
          ),
        pageConfigChanged: (pageConfig: PageConfig) =>
          this.handlePageConfigChanged(pageConfig),
        pageInfoChanged: (pageInfo: PageInfo) =>
          this.handlePageInfoChanged(pageInfo),
        pagesChanged: (pagesChangedMsg: PagesChanged) =>
          this.handlePagesChanged(pagesChangedMsg),
        navigation: (navigationMsg: Navigation) =>
          this.handleNavigation(navigationMsg),
        pageRun: (pageRunMsg: PageRun) => this.handlePageRun(pageRunMsg),
        pageNotFound: (pageNotFound: PageNotFound) =>
          this.handlePageNotFound(pageNotFound),
        gitInfoChanged: (gitInfo: GitInfo) =>
          this.handleGitInfoChanged(gitInfo),
        scriptFinished: (status: ForwardMsg.ScriptFinishedStatus) =>
          this.handleScriptFinished(status),
        pageProfile: (pageProfile: PageProfile) =>
          this.handlePageProfileMsg(pageProfile),
        autoRerun: (autoRerun: AutoRerun) => this.handleAutoRerun(autoRerun),
        fileUrlsResponse: (fileURLsResponse: FileURLsResponse) =>
          this.uploadClient.onFileURLsResponse(fileURLsResponse),
        parentMessage: (parentMessage: ParentMessage) =>
          this.handleCustomParentMessage(parentMessage),
      })
    } catch (e) {
      const err = ensureError(e)
      logError(err)
      this.showError("Bad message format", err.message)
    }
  }

  handlePageConfigChanged = (pageConfig: PageConfig): void => {
    const { title, favicon, layout, initialSidebarState, menuItems } =
      pageConfig

    if (title) {
      this.hostCommunicationMgr.sendMessageToHost({
        type: "SET_PAGE_TITLE",
        title,
      })

      document.title = title
    }

    if (favicon) {
      handleFavicon(
        favicon,
        this.hostCommunicationMgr.sendMessageToHost,
        this.endpoints
      )
    }

    // Only change layout/sidebar when the page config has changed.
    // This preserves the user's previous choice, and prevents extra re-renders.
    if (layout !== this.state.layout) {
      this.setState((prevState: State) => ({
        layout,
        userSettings: {
          ...prevState.userSettings,
          wideMode: layout === PageConfig.Layout.WIDE,
        },
      }))
    }
    if (initialSidebarState !== this.state.initialSidebarState) {
      this.setState(() => ({
        initialSidebarState,
      }))
    }

    this.setState({ menuItems })
  }

  handlePageInfoChanged = (pageInfo: PageInfo): void => {
    const { queryString } = pageInfo
    const targetUrl =
      document.location.pathname + (queryString ? `?${queryString}` : "")
    window.history.pushState({}, "", targetUrl)

    this.hostCommunicationMgr.sendMessageToHost({
      type: "SET_QUERY_PARAM",
      queryParams: queryString ? `?${queryString}` : "",
    })
  }

  handlePageNotFound = (pageNotFound: PageNotFound): void => {
    const { pageName } = pageNotFound
    const errMsg = pageName
      ? `You have requested page /${pageName}, but no corresponding file was found in the app's pages/ directory`
      : "The page that you have requested does not seem to exist"
    this.showError("Page not found", `${errMsg}. Running the app's main page.`)

    const currentPageScriptHash = this.state.appPages[0]?.pageScriptHash || ""
    this.setState({ currentPageScriptHash }, () => {
      this.hostCommunicationMgr.sendMessageToHost({
        type: "SET_CURRENT_PAGE_NAME",
        currentPageName: "",
        currentPageScriptHash,
      })
    })
  }

  handlePagesChanged = (pagesChangedMsg: PagesChanged): void => {
    const { appPages } = pagesChangedMsg
    this.setState({ appPages }, () => {
      this.hostCommunicationMgr.sendMessageToHost({
        type: "SET_APP_PAGES",
        appPages,
      })
    })
  }

  handleNavigation = (navigationMsg: Navigation): void => {
    const { sections, position } = navigationMsg
    const navPageSections = new Map()
    let idx = 0
    for (const section of sections) {
      const sectionLength = (section.appPages || []).length
      navPageSections.set(section.header || "", {
        start: idx,
        length: sectionLength,
      })
      idx += sectionLength
    }
    const appPages = sections.flatMap(section => section.appPages || [])
    const hideSidebarNav = position == "hidden"

    this.setState({ appPages, navPageSections, hideSidebarNav }, () => {
      this.hostCommunicationMgr.sendMessageToHost({
        type: "SET_APP_PAGES",
        appPages,
      })
    })
  }

  handlePageProfileMsg = (pageProfile: PageProfile): void => {
    this.metricsMgr.enqueue("pageProfile", {
      ...PageProfile.toObject(pageProfile),
      appId: this.sessionInfo.current.appId,
      numPages: this.state.appPages?.length,
      sessionId: this.sessionInfo.current.sessionId,
      pythonVersion: this.sessionInfo.current.pythonVersion,
      pageScriptHash: this.state.currentPageScriptHash,
      activeTheme: this.props.theme?.activeTheme?.name,
      totalLoadTime: Math.round(
        (performance.now() - this.state.latestRunTime) * 1000
      ),
    })
  }

  handleAutoRerun = (autoRerun: AutoRerun): void => {
    const intervalId = setInterval(() => {
      this.widgetMgr.sendUpdateWidgetsMessage(autoRerun.fragmentId)
    }, autoRerun.interval * 1000)

    this.setState((prevState: State) => {
      return {
        autoReruns: [...prevState.autoReruns, intervalId],
      }
    })
  }

  /**
   * Handler for ForwardMsg.sessionStatusChanged messages
   * @param statusChangeProto a SessionStatus protobuf
   */
  handleSessionStatusChanged = (statusChangeProto: SessionStatus): void => {
    this.setState((prevState: State) => {
      // Determine our new ScriptRunState
      let { scriptRunState } = prevState
      let { dialog } = prevState

      if (
        statusChangeProto.scriptIsRunning &&
        prevState.scriptRunState !== ScriptRunState.STOP_REQUESTED
      ) {
        // If the script is running, we change our ScriptRunState only
        // if we don't have a pending stop request
        scriptRunState = ScriptRunState.RUNNING

        // If the scriptCompileError dialog is open and the script starts
        // running, close it.
        if (
          dialog != null &&
          dialog.type === DialogType.SCRIPT_COMPILE_ERROR
        ) {
          dialog = undefined
        }
      } else if (
        !statusChangeProto.scriptIsRunning &&
        prevState.scriptRunState !== ScriptRunState.RERUN_REQUESTED &&
        prevState.scriptRunState !== ScriptRunState.COMPILATION_ERROR
      ) {
        // If the script is not running, we change our ScriptRunState only
        // if we don't have a pending rerun request, and we don't have
        // a script compilation failure
        scriptRunState = ScriptRunState.NOT_RUNNING

        const customComponentCounter =
          this.metricsMgr.getAndResetCustomComponentCounter()
        Object.entries(customComponentCounter).forEach(([name, count]) => {
          this.metricsMgr.enqueue("customComponentStats", {
            name,
            count,
          })
        })
      }

      return {
        userSettings: {
          ...prevState.userSettings,
          runOnSave: Boolean(statusChangeProto.runOnSave),
        },
        dialog,
        scriptRunState,
      }
    })
  }

  /**
   * Handler for ForwardMsg.sessionEvent messages
   * @param sessionEvent a SessionEvent protobuf
   */
  handleSessionEvent = (sessionEvent: SessionEvent): void => {
    this.sessionEventDispatcher.handleSessionEventMsg(sessionEvent)
    if (sessionEvent.type === "scriptCompilationException") {
      this.setState({ scriptRunState: ScriptRunState.COMPILATION_ERROR })
      const newDialog: DialogProps = {
        type: DialogType.SCRIPT_COMPILE_ERROR,
        exception: sessionEvent.scriptCompilationException,
        onClose: () => {},
      }
      this.openDialog(newDialog)
    } else if (
      RERUN_PROMPT_MODAL_DIALOG &&
      sessionEvent.type === "scriptChangedOnDisk"
    ) {
      const newDialog: DialogProps = {
        type: DialogType.SCRIPT_CHANGED,
        onRerun: this.rerunScript,
        onClose: () => {},
        allowRunOnSave: this.state.allowRunOnSave,
      }
      this.openDialog(newDialog)
    }
  }

  /**
   * Handler for ForwardMsg.newSession messages. This runs on each rerun
   * @param newSessionProto a NewSession protobuf
   */
  handleNewSession = (newSessionProto: NewSession): void => {
    const initialize = newSessionProto.initialize as Initialize

    if (this.hasStreamlitVersionChanged(initialize)) {
      window.location.reload()
      return
    }

    // First, handle initialization logic. Each NewSession message has
    // initialization data. If this is the _first_ time we're receiving
    // the NewSession message, we perform some one-time initialization.
    if (!this.sessionInfo.isSet) {
      // We're not initialized. Perform one-time initialization.
      this.handleOneTimeInitialization(newSessionProto)
    }

    const { appHash, currentPageScriptHash: prevPageScriptHash } = this.state
    const {
      scriptRunId,
      name: scriptName,
      mainScriptPath,
      fragmentIdsThisRun,
      pageScriptHash: newPageScriptHash,
    } = newSessionProto

    // mainPage must be a string as we're guaranteed at this point that
    // newSessionProto.appPages is nonempty and has a truthy pageName.
    // Otherwise, we'd either have no main script or a nameless main script,
    // neither of which can happen.
    const mainPage = newSessionProto.appPages[0] as AppPage
    // We're similarly guaranteed that newPageName will be found / truthy
    // here.
    const newPageName = newSessionProto.appPages.find(
      p => p.pageScriptHash === newPageScriptHash
    )?.pageName as string
    const viewingMainPage = newPageScriptHash === mainPage.pageScriptHash

    if (!fragmentIdsThisRun.length) {
      // This is a normal rerun, remove all the auto reruns intervals
      this.state.autoReruns.forEach((value: NodeJS.Timer) => {
        clearInterval(value)
      })
      this.setState({ autoReruns: [] })

      const config = newSessionProto.config as Config
      const themeInput = newSessionProto.customTheme as CustomThemeConfig

      const baseUriParts = this.getBaseUriParts()
      if (baseUriParts) {
        const { basePath } = baseUriParts

        const prevPageNameInPath = extractPageNameFromPathName(
          document.location.pathname,
          basePath
        )
        const prevPageName =
          prevPageNameInPath === "" ? mainPage.pageName : prevPageNameInPath
        // It is important to compare `newPageName` with the previous one encoded in the URL
        // to handle new session runs triggered by URL changes through the `onHistoryChange()` callback,
        // e.g. the case where the user clicks the back button.
        // See https://github.com/streamlit/streamlit/pull/6271#issuecomment-1465090690 for the discussion.
        if (newPageName && prevPageName !== newPageName) {
          // If embed params need to be changed, make sure to change to other parts of the code that reference preserveEmbedQueryParams
          const queryString = preserveEmbedQueryParams()
          const qs = queryString ? `?${queryString}` : ""

          const basePathPrefix = basePath ? `/${basePath}` : ""

          const pagePath = viewingMainPage ? "" : newPageName
          const pageUrl = `${basePathPrefix}/${pagePath}${qs}`

          window.history.pushState({}, "", pageUrl)
        }
      }

      if (newSessionProto.appPages.length > 1) {
<<<<<<< HEAD
        this.setState(
          {
            appPages: newSessionProto.appPages,
=======
        const navPageSections = new Map()
        const sectionLength = (newSessionProto.appPages || []).length
        navPageSections.set("", { start: 0, length: sectionLength })
        this.setState(
          {
            appPages: newSessionProto.appPages,
            navPageSections,
>>>>>>> 382f9483
          },
          () => {
            this.hostCommunicationMgr.sendMessageToHost({
              type: "SET_APP_PAGES",
              appPages: newSessionProto.appPages,
            })
          }
        )
      }
      this.processThemeInput(themeInput)
      this.setState(
        {
          allowRunOnSave: config.allowRunOnSave,
          hideTopBar: config.hideTopBar,
          hideSidebarNav: config.hideSidebarNav,
          toolbarMode: config.toolbarMode,
          currentPageScriptHash: newPageScriptHash,
          latestRunTime: performance.now(),
          // If we're here, the fragmentIdsThisRun variable is always the
          // empty array.
          fragmentIdsThisRun,
        },
        () => {
          this.hostCommunicationMgr.sendMessageToHost({
            type: "SET_CURRENT_PAGE_NAME",
            currentPageName: viewingMainPage ? "" : newPageName,
            currentPageScriptHash: newPageScriptHash,
          })
        }
      )

      // Set the title and favicon to their default values if we are not running
      // a fragment.
      document.title = `${newPageName} · Streamlit`
      handleFavicon(
        `${process.env.PUBLIC_URL}/favicon.png`,
        this.hostCommunicationMgr.sendMessageToHost,
        this.endpoints
      )
    } else {
      this.setState({
        fragmentIdsThisRun,
        latestRunTime: performance.now(),
      })
    }

    const newSessionHash = hashString(
      this.sessionInfo.current.installationId + mainScriptPath
    )

    this.metricsMgr.setMetadata(this.state.deployedAppMetadata)
    this.metricsMgr.setAppHash(newSessionHash)

    this.metricsMgr.enqueue("updateReport", {
      numPages: newSessionProto.appPages.length,
      isMainPage: viewingMainPage,
    })

    if (
      appHash === newSessionHash &&
      prevPageScriptHash === newPageScriptHash
    ) {
      this.setState({
        scriptRunId,
      })
    } else {
      this.clearAppState(newSessionHash, scriptRunId, scriptName)
    }
  }

  /**
   * Performs one-time initialization. This is called from `handleNewSession`.
   */
  handleOneTimeInitialization = (newSessionProto: NewSession): void => {
    const initialize = newSessionProto.initialize as Initialize
    const config = newSessionProto.config as Config

    this.sessionInfo.setCurrent(
      SessionInfo.propsFromNewSessionMessage(newSessionProto)
    )

    this.metricsMgr.initialize({
      gatherUsageStats: config.gatherUsageStats,
    })

    this.handleSessionStatusChanged(initialize.sessionStatus)
  }

  handlePageRun = (pageRunProto: PageRun): void => {
    const newPageScriptHash = pageRunProto.pageScriptHash

    // mainPage must be a string as we're guaranteed at this point that
    // newSessionProto.appPages is nonempty and has a truthy pageName.
    // Otherwise, we'd either have no main script or a nameless main script,
    // neither of which can happen.
    const mainPage = this.state.appPages[0] as AppPage
    // We're similarly guaranteed that newPageName will be found / truthy
    // here.
    const newPage = this.state.appPages.find(
      p => p.pageScriptHash === newPageScriptHash
    )
    console.log(JSON.stringify(this.state.appPages))
    const newPageName = newPage?.pageName as string
    const newUrlPath = newPage?.urlPath || ""
    const viewingMainPage = newPageScriptHash === mainPage.pageScriptHash
    console.log(viewingMainPage)

    const baseUriParts = this.getBaseUriParts()
    if (baseUriParts) {
      const { basePath } = baseUriParts
      console.log(`changing page url to ${newUrlPath}`)

      // It is important to compare `newPageName` with the previous one encoded in the URL
      // to handle new session runs triggered by URL changes through the `onHistoryChange()` callback,
      // e.g. the case where the user clicks the back button.
      // See https://github.com/streamlit/streamlit/pull/6271#issuecomment-1465090690 for the discussion.
      // If embed params need to be changed, make sure to change to other parts of the code that reference preserveEmbedQueryParams
      const queryString = preserveEmbedQueryParams()
      const qs = queryString ? `?${queryString}` : ""

      const basePathPrefix = basePath ? `/${basePath}` : ""

      const pagePath = newUrlPath
      const pageUrl = `${basePathPrefix}/${pagePath}${qs}`

      window.history.pushState({}, "", pageUrl)
    }
    this.hostCommunicationMgr.sendMessageToHost({
      type: "SET_CURRENT_PAGE_NAME",
      currentPageName: viewingMainPage ? "" : newPageName,
      currentPageScriptHash: newPageScriptHash,
    })

    // Set the title and favicon to their default values
    document.title = `${newPageName} · Streamlit`
    handleFavicon(
      `${process.env.PUBLIC_URL}/favicon.png`,
      this.hostCommunicationMgr.sendMessageToHost,
      this.endpoints
    )

    this.setState({
      currentPageScriptHash: newPageScriptHash,
    })
  }

  /**
   * Handler called when the history state changes, e.g. `popstate` event.
   */
  onHistoryChange = (): void => {
    const targetAppPage =
      this.state.appPages.find(appPage =>
        // The page name is embedded at the end of the URL path, and if not, we are in the main page.
        // See https://github.com/streamlit/streamlit/blob/1.19.0/frontend/src/App.tsx#L740
        document.location.pathname.endsWith("/" + appPage.pageName)
      ) ?? this.state.appPages[0]

    // do not cause a rerun when an anchor is clicked and we aren't changing pages
    const hasAnchor = document.location.toString().includes("#")
    const isSamePage =
      targetAppPage?.pageScriptHash === this.state.currentPageScriptHash

    if (targetAppPage == null || (hasAnchor && isSamePage)) {
      return
    }
    this.onPageChange(targetAppPage.pageScriptHash as string)
  }

  /**
   * Both sets the given theme locally and sends it to the host.
   */
  setAndSendTheme = (themeConfig: ThemeConfig): void => {
    this.props.theme.setTheme(themeConfig)
    this.hostCommunicationMgr.sendMessageToHost({
      type: "SET_THEME_CONFIG",
      themeInfo: toExportedTheme(themeConfig.emotion),
    })
  }

  createThemeHash = (themeInput?: CustomThemeConfig): string => {
    if (!themeInput) {
      // If themeInput is null, then we didn't receive a custom theme for this
      // app from the server. We use a hardcoded string literal for the
      // themeHash in this case.
      return "hash_for_undefined_custom_theme"
    }

    const themeInputEntries = Object.entries(themeInput)
    // Ensure that our themeInput fields are in a consistent order when
    // stringified below. Sorting an array of arrays in javascript sorts by the
    // 0th element of the inner arrays, uses the 1st element to tiebreak, and
    // so on.
    themeInputEntries.sort()
    return hashString(themeInputEntries.join(":"))
  }

  processThemeInput(themeInput: CustomThemeConfig): void {
    const themeHash = this.createThemeHash(themeInput)
    if (themeHash === this.state.themeHash) {
      return
    }
    this.setState({ themeHash })

    const usingCustomTheme = !isPresetTheme(this.props.theme.activeTheme)

    if (themeInput) {
      const customTheme = createTheme(CUSTOM_THEME_NAME, themeInput)
      // For now, users can only add one custom theme.
      this.props.theme.addThemes([customTheme])

      const userPreference = getCachedTheme()
      if (userPreference === null || usingCustomTheme) {
        // Update the theme to be customTheme either if the user hasn't set a
        // preference (developer-provided custom themes should be the default
        // for an app) or if a custom theme is currently active (to ensure that
        // we pick up any new changes to it).
        this.setAndSendTheme(customTheme)
      }
    } else {
      // Remove the custom theme menu option.
      this.props.theme.addThemes([])

      if (usingCustomTheme) {
        this.setAndSendTheme(createAutoTheme())
      }
    }
  }

  /**
   * Handler for ForwardMsg.scriptFinished messages
   * @param status the ScriptFinishedStatus that the script finished with
   */
  handleScriptFinished(status: ForwardMsg.ScriptFinishedStatus): void {
    if (
      status === ForwardMsg.ScriptFinishedStatus.FINISHED_SUCCESSFULLY ||
      status === ForwardMsg.ScriptFinishedStatus.FINISHED_EARLY_FOR_RERUN ||
      status ===
        ForwardMsg.ScriptFinishedStatus.FINISHED_FRAGMENT_RUN_SUCCESSFULLY
    ) {
      const successful =
        status === ForwardMsg.ScriptFinishedStatus.FINISHED_SUCCESSFULLY ||
        status ===
          ForwardMsg.ScriptFinishedStatus.FINISHED_FRAGMENT_RUN_SUCCESSFULLY

      window.setTimeout(() => {
        // Notify any subscribers of this event (and do it on the next cycle of
        // the event loop)
        this.state.scriptFinishedHandlers.map(handler => handler())
      }, 0)

      if (successful) {
        // Clear any stale elements left over from the previous run.
        // (We don't do this if our script had a compilation error and didn't
        // finish successfully.)
        this.setState(
          ({ scriptRunId, fragmentIdsThisRun }) => ({
            // Apply any pending elements that haven't been applied.
            elements: this.pendingElementsBuffer.clearStaleNodes(
              scriptRunId,
              fragmentIdsThisRun
            ),
          }),
          () => {
            // We now have no pending elements.
            this.pendingElementsBuffer = this.state.elements
          }
        )

        // Tell the WidgetManager which widgets still exist. It will remove
        // widget state for widgets that have been removed.
        const activeWidgetIds = new Set(
          Array.from(this.state.elements.getElements())
            .map(element => getElementWidgetID(element))
            .filter(notUndefined)
        )
        this.widgetMgr.removeInactive(activeWidgetIds)
      }

      // Tell the ConnectionManager to increment the message cache run
      // count. This will result in expired ForwardMsgs being removed from
      // the cache.
      if (this.connectionManager !== null) {
        this.connectionManager.incrementMessageCacheRunCount(
          this.sessionInfo.current.maxCachedMessageAge
        )
      }
    }
  }

  /*
   * Clear all elements from the state.
   */
  clearAppState(
    appHash: string,
    scriptRunId: string,
    scriptName: string
  ): void {
    const { hideSidebarNav, elements } = this.state
    // Handle hideSidebarNav = true -> retain sidebar elements to avoid flicker
    const sidebarElements = (hideSidebarNav && elements.sidebar) || undefined

    this.setState(
      {
        scriptRunId,
        scriptName,
        appHash,
        elements: AppRoot.empty(false, sidebarElements),
      },
      () => {
        this.pendingElementsBuffer = this.state.elements
        this.widgetMgr.removeInactive(new Set([]))
      }
    )
  }

  /**
   * Opens a dialog with the specified state.
   */
  openDialog(dialogProps: DialogProps): void {
    this.setState({ dialog: dialogProps })
  }

  /**
   * Closes the upload dialog if it's open.
   */
  closeDialog = (): void => {
    this.setState({ dialog: undefined })
  }

  /**
   * Saves a UserSettings object.
   */
  saveSettings = (newSettings: UserSettings): void => {
    const { runOnSave: prevRunOnSave } = this.state.userSettings
    const { runOnSave } = newSettings

    this.setState({ userSettings: newSettings })

    if (prevRunOnSave !== runOnSave && this.isServerConnected()) {
      const backMsg = new BackMsg({ setRunOnSave: runOnSave })
      backMsg.type = "setRunOnSave"
      this.sendBackMsg(backMsg)
    }
  }

  /**
   * Update pendingElementsBuffer with the given Delta and set up a timer to
   * update state.elements. This buffer allows us to process Deltas quickly
   * without spamming React with too many of render() calls.
   */
  handleDeltaMsg = (
    deltaMsg: Delta,
    metadataMsg: ForwardMsgMetadata
  ): void => {
    this.pendingElementsBuffer = this.pendingElementsBuffer.applyDelta(
      this.state.scriptRunId,
      deltaMsg,
      metadataMsg
    )

    // Update metrics
    this.metricsMgr.handleDeltaMessage(deltaMsg)

    if (!this.pendingElementsTimerRunning) {
      this.pendingElementsTimerRunning = true

      // (BUG #685) When user presses stop, stop adding elements to
      // the app immediately to avoid race condition.
      const scriptIsRunning =
        this.state.scriptRunState === ScriptRunState.RUNNING

      setTimeout(() => {
        this.pendingElementsTimerRunning = false
        if (scriptIsRunning) {
          this.setState({ elements: this.pendingElementsBuffer })
        }
      }, ELEMENT_LIST_BUFFER_TIMEOUT_MS)
    }
  }

  /**
   * Test-only method used by e2e tests to test disabling widgets.
   */
  debugShutdownRuntime = (): void => {
    if (this.isServerConnected()) {
      const backMsg = new BackMsg({ debugShutdownRuntime: true })
      backMsg.type = "debugShutdownRuntime"
      this.sendBackMsg(backMsg)
    }
  }

  /**
   * Test-only method used by e2e tests to test reconnect behavior.
   */
  debugDisconnectWebsocket = (): void => {
    if (this.isServerConnected()) {
      const backMsg = new BackMsg({ debugDisconnectWebsocket: true })
      backMsg.type = "debugDisconnectWebsocket"
      this.sendBackMsg(backMsg)
    }
  }

  /**
   * Test-only method used by e2e tests to test fetching cached ForwardMsgs
   * from the server.
   */
  debugClearForwardMsgCache = (): void => {
    if (!isLocalhost()) {
      return
    }

    // It's not a problem that we're mucking around with private fields since
    // this is a test-only method anyway.
    // @ts-expect-error
    this.connectionManager?.connection?.cache.messages.clear()
  }

  /**
   * Reruns the script.
   *
   * @param alwaysRunOnSave a boolean. If true, UserSettings.runOnSave
   * will be set to true, which will result in a request to the Server
   * to enable runOnSave for this session.
   */
  rerunScript = (alwaysRunOnSave = false): void => {
    this.closeDialog()

    if (!this.isServerConnected()) {
      logError("Cannot rerun script when disconnected from server.")
      return
    }

    if (
      this.state.scriptRunState === ScriptRunState.RUNNING ||
      this.state.scriptRunState === ScriptRunState.RERUN_REQUESTED
    ) {
      // Don't queue up multiple rerunScript requests
      return
    }

    this.metricsMgr.enqueue("rerunScript")

    this.setState({ scriptRunState: ScriptRunState.RERUN_REQUESTED })

    // Note: `rerunScript` is incorrectly called in some places.
    // We can remove `=== true` after adding type information
    if (alwaysRunOnSave === true) {
      // Update our run-on-save setting *before* calling rerunScript.
      // The rerunScript message currently blocks all BackMsgs from
      // being processed until the script has completed executing.
      this.saveSettings({ ...this.state.userSettings, runOnSave: true })
    }

    this.widgetMgr.sendUpdateWidgetsMessage()
  }

  sendLoadGitInfoBackMsg = (): void => {
    if (!this.isServerConnected()) {
      logError("Cannot load git information when disconnected from server.")
      return
    }

    this.sendBackMsg(
      new BackMsg({
        loadGitInfo: true,
      })
    )
  }

  onPageChange = (pageScriptHash: string): void => {
    this.sendRerunBackMsg(undefined, undefined, pageScriptHash)
  }

  isAppInReadyState = (prevState: Readonly<State>): boolean => {
    return (
      this.state.connectionState === ConnectionState.CONNECTED &&
      this.state.scriptRunState === ScriptRunState.NOT_RUNNING &&
      prevState.scriptRunState === ScriptRunState.RUNNING &&
      prevState.connectionState === ConnectionState.CONNECTED
    )
  }

  sendRerunBackMsg = (
    widgetStates?: WidgetStates,
    fragmentId?: string,
    pageScriptHash?: string
  ): void => {
    const baseUriParts = this.getBaseUriParts()
    if (!baseUriParts) {
      // If we don't have a connectionManager or if it doesn't have an active
      // websocket connection to the server (in which case
      // connectionManager.getBaseUriParts() returns undefined), we can't send a
      // rerun backMessage so just return early.
      logError("Cannot send rerun backMessage when disconnected from server.")
      return
    }

    const { currentPageScriptHash } = this.state
    const { basePath } = baseUriParts
    let queryString = this.getQueryString()
    let pageName = ""

    if (pageScriptHash) {
      // The user specified exactly which page to run. We can simply use this
      // value in the BackMsg we send to the server.
      if (pageScriptHash != currentPageScriptHash) {
        // clear non-embed query parameters within a page change
        queryString = preserveEmbedQueryParams()
        this.hostCommunicationMgr.sendMessageToHost({
          type: "SET_QUERY_PARAM",
          queryParams: queryString,
        })
      }
    } else if (currentPageScriptHash) {
      // The user didn't specify which page to run, which happens when they
      // click the "Rerun" button in the main menu. In this case, we
      // rerun the current page.
      pageScriptHash = currentPageScriptHash
    } else {
      // We must be in the case where the user is navigating directly to a
      // non-main page of this app. Since we haven't received the list of the
      // app's pages from the server at this point, we fall back to requesting
      // the page to run via pageName, which we extract from
      // document.location.pathname.
      pageName = extractPageNameFromPathName(
        document.location.pathname,
        basePath
      )
      pageScriptHash = ""
    }

    this.sendBackMsg(
      new BackMsg({
        rerunScript: {
          queryString,
          widgetStates,
          pageScriptHash,
          pageName,
          fragmentId,
        },
      })
    )

    PerformanceEvents.record({
      name: "RequestedRerun",
      scriptRunState: this.state.scriptRunState,
    })
  }

  /** Requests that the server stop running the script */
  stopScript = (): void => {
    if (!this.isServerConnected()) {
      logError("Cannot stop app when disconnected from server.")
      return
    }

    if (
      this.state.scriptRunState === ScriptRunState.NOT_RUNNING ||
      this.state.scriptRunState === ScriptRunState.STOP_REQUESTED
    ) {
      // Don't queue up multiple stopScript requests
      return
    }

    const backMsg = new BackMsg({ stopScript: true })
    backMsg.type = "stopScript"
    this.sendBackMsg(backMsg)
    this.setState({ scriptRunState: ScriptRunState.STOP_REQUESTED })
  }

  /**
   * Shows a dialog asking the user to confirm they want to clear the cache
   */
  openClearCacheDialog = (): void => {
    if (this.isServerConnected()) {
      const newDialog: DialogProps = {
        type: DialogType.CLEAR_CACHE,
        confirmCallback: this.clearCache,
        defaultAction: this.clearCache,
        onClose: () => {},
      }
      // This will be called if enter is pressed.
      this.openDialog(newDialog)
    } else {
      logError("Cannot clear cache: disconnected from server")
    }
  }

  /**
   * Shows a dialog with Deployment instructions
   */
  openDeployDialog = (): void => {
    const deployDialogProps: DialogProps = {
      type: DialogType.DEPLOY_DIALOG,
      onClose: this.closeDialog,
      showDeployError: this.showDeployError,
      isDeployErrorModalOpen:
        this.state.dialog?.type === DialogType.DEPLOY_ERROR,
      metricsMgr: this.metricsMgr,
    }
    this.openDialog(deployDialogProps)
  }

  openThemeCreatorDialog = (): void => {
    const newDialog: DialogProps = {
      type: DialogType.THEME_CREATOR,
      backToSettings: this.settingsCallback,
      onClose: this.closeDialog,
    }
    this.openDialog(newDialog)
  }

  /**
   * Asks the server to clear the st_cache and st_cache_data and st_cache_resource
   */
  clearCache = (): void => {
    this.closeDialog()
    if (this.isServerConnected()) {
      this.metricsMgr.enqueue("clearCache")
      const backMsg = new BackMsg({ clearCache: true })
      backMsg.type = "clearCache"
      this.sendBackMsg(backMsg)
    } else {
      logError("Cannot clear cache: disconnected from server")
    }
  }

  /**
   * Sends an app heartbeat message through the websocket
   */
  sendAppHeartbeat = (): void => {
    if (this.isServerConnected()) {
      const backMsg = new BackMsg({ appHeartbeat: true })
      backMsg.type = "appHeartbeat"
      this.sendBackMsg(backMsg)
    } else {
      logError("Cannot send app heartbeat: disconnected from server")
    }
  }

  /**
   * Sends a message back to the server.
   */
  private sendBackMsg = (msg: BackMsg): void => {
    if (this.connectionManager) {
      logMessage(msg)
      this.connectionManager.sendMessage(msg)
    } else {
      logError(`Not connected. Cannot send back message: ${msg}`)
    }
  }

  /**
   * Updates the app body when there's a connection error.
   */
  handleConnectionError = (errNode: ReactNode): void => {
    this.showError("Connection error", errNode)
  }

  /**
   * Indicates whether we're connected to the server.
   */
  isServerConnected = (): boolean => {
    return this.connectionManager
      ? this.connectionManager.isConnected()
      : false
  }

  settingsCallback = (animateModal = true): void => {
    const newDialog: DialogProps = {
      type: DialogType.SETTINGS,
      isServerConnected: this.isServerConnected(),
      settings: this.state.userSettings,
      allowRunOnSave: this.state.allowRunOnSave,
      onSave: this.saveSettings,
      onClose: () => {},
      developerMode: showDevelopmentOptions(
        this.state.isOwner,
        this.state.toolbarMode
      ),
      openThemeCreator: this.openThemeCreatorDialog,
      animateModal,
      metricsMgr: this.metricsMgr,
    }
    this.openDialog(newDialog)
  }

  aboutCallback = (): void => {
    const { menuItems } = this.state
    const newDialog: DialogProps = {
      type: DialogType.ABOUT,
      sessionInfo: this.sessionInfo,
      onClose: this.closeDialog,
      aboutSectionMd: menuItems?.aboutSectionMd,
    }
    this.openDialog(newDialog)
  }

  /**
   * Prints the app, if the app is in IFrame
   * it prints the content of the IFrame.
   * Before printing this function ensures the app has fully loaded,
   * by checking if we're in ScriptRunState.NOT_RUNNING state.
   */
  printCallback = (): void => {
    const { scriptRunState } = this.state
    if (scriptRunState !== ScriptRunState.NOT_RUNNING) {
      setTimeout(this.printCallback, 500)
      return
    }
    let windowToPrint
    try {
      const htmlIFrameElement = getIFrameEnclosingApp(this.embeddingId)
      if (htmlIFrameElement && htmlIFrameElement.contentWindow) {
        windowToPrint = htmlIFrameElement.contentWindow.window
      } else {
        windowToPrint = window
      }
    } catch (err) {
      windowToPrint = window
    } finally {
      if (!windowToPrint) windowToPrint = window
      windowToPrint.print()
    }
  }

  screencastCallback = (): void => {
    const { scriptName } = this.state
    const { startRecording } = this.props.screenCast
    const date = moment().format("YYYY-MM-DD-HH-MM-SS")

    startRecording(`streamlit-${scriptName}-${date}`)
  }

  handleFullScreen = (isFullScreen: boolean): void => {
    this.setState({ isFullScreen })
  }

  /**
   * Set streamlit-lib specific configurations.
   */
  setLibConfig = (libConfig: LibConfig): void => {
    this.setState({ libConfig })
  }

  /**
   * Set streamlit-app specific configurations.
   */
  setAppConfig = (appConfig: AppConfig): void => {
    this.setState({ appConfig })
  }

  addScriptFinishedHandler = (func: () => void): void => {
    this.setState((prevState, _) => {
      return {
        scriptFinishedHandlers: prevState.scriptFinishedHandlers.concat(func),
      }
    })
  }

  removeScriptFinishedHandler = (func: () => void): void => {
    this.setState((prevState, _) => {
      return {
        scriptFinishedHandlers: without(
          prevState.scriptFinishedHandlers,
          func
        ),
      }
    })
  }

  getBaseUriParts = (): BaseUriParts | undefined =>
    this.connectionManager
      ? this.connectionManager.getBaseUriParts()
      : undefined

  getQueryString = (): string => {
    const { queryParams } = this.state

    const queryString =
      queryParams && queryParams.length > 0
        ? queryParams
        : document.location.search

    return queryString.startsWith("?") ? queryString.substring(1) : queryString
  }

  isInCloudEnvironment = (): boolean => {
    const { hostMenuItems } = this.state
    return hostMenuItems && hostMenuItems?.length > 0
  }

  showDeployButton = (): boolean => {
    return (
      showDevelopmentOptions(this.state.isOwner, this.state.toolbarMode) &&
      !this.isInCloudEnvironment() &&
      this.sessionInfo.isSet &&
      !this.sessionInfo.isHello
    )
  }

  deployButtonClicked = (): void => {
    this.metricsMgr.enqueue("menuClick", {
      label: "deployButtonInApp",
    })
    this.sendLoadGitInfoBackMsg()
    this.openDeployDialog()
  }

  requestFileURLs = (requestId: string, files: File[]): void => {
    if (this.isServerConnected()) {
      const backMsg = new BackMsg({
        fileUrlsRequest: {
          requestId,
          fileNames: files.map(f => f.name),
          sessionId: this.sessionInfo.current.sessionId,
        },
      })
      backMsg.type = "fileUrlsRequest"
      this.sendBackMsg(backMsg)
    }
  }

  render(): JSX.Element {
    const {
      allowRunOnSave,
      connectionState,
      dialog,
      elements,
      initialSidebarState,
      menuItems,
      isFullScreen,
      scriptRunId,
      scriptRunState,
      userSettings,
      hideTopBar,
      hideSidebarNav,
      currentPageScriptHash,
      hostHideSidebarNav,
      pageLinkBaseUrl,
      sidebarChevronDownshift,
      hostMenuItems,
      hostToolbarItems,
      libConfig,
      appConfig,
      inputsDisabled,
    } = this.state
    const developmentMode = showDevelopmentOptions(
      this.state.isOwner,
      this.state.toolbarMode
    )

    const outerDivClass = classNames(
      "stApp",
      getEmbeddingIdClassName(this.embeddingId),
      {
        "streamlit-embedded": isEmbed(),
        "streamlit-wide": userSettings.wideMode,
      }
    )

    const renderedDialog: React.ReactNode = dialog
      ? StreamlitDialog({
          ...dialog,
          onClose: this.closeDialog,
        })
      : null

    const widgetsDisabled =
      inputsDisabled || connectionState !== ConnectionState.CONNECTED

    // Attach and focused props provide a way to handle Global Hot Keys
    // https://github.com/greena13/react-hotkeys/issues/41
    // attach: DOM element the keyboard listeners should attach to
    // focused: A way to force focus behaviour
    return (
      <AppContext.Provider
        value={{
          initialSidebarState,
          wideMode: userSettings.wideMode,
          embedded: isEmbed(),
          showPadding: !isEmbed() || isPaddingDisplayed(),
          disableScrolling: isScrollingHidden(),
          showToolbar: !isEmbed() || isToolbarDisplayed(),
          showColoredLine: !isEmbed() || isColoredLineDisplayed(),
          // host communication manager elements
          pageLinkBaseUrl,
          sidebarChevronDownshift,
          toastAdjustment: hostToolbarItems.length > 0,
          gitInfo: this.state.gitInfo,
          appConfig,
        }}
      >
        <LibContext.Provider
          value={{
            isFullScreen,
            setFullScreen: this.handleFullScreen,
            addScriptFinishedHandler: this.addScriptFinishedHandler,
            removeScriptFinishedHandler: this.removeScriptFinishedHandler,
            activeTheme: this.props.theme.activeTheme,
            setTheme: this.setAndSendTheme,
            availableThemes: this.props.theme.availableThemes,
            addThemes: this.props.theme.addThemes,
            onPageChange: this.onPageChange,
            currentPageScriptHash,
            libConfig,
            fragmentIdsThisRun: this.state.fragmentIdsThisRun,
          }}
        >
          <HotKeys
            keyMap={this.keyMap}
            handlers={this.keyHandlers}
            attach={window}
            focused={true}
          >
            <StyledApp
              className={outerDivClass}
              data-testid="stApp"
              data-teststate={
                scriptRunId == INITIAL_SCRIPT_RUN_ID
                  ? "initial"
                  : scriptRunState
              }
            >
              {/* The tabindex below is required for testing. */}
              <Header>
                {!hideTopBar && (
                  <>
                    <StatusWidget
                      connectionState={connectionState}
                      sessionEventDispatcher={this.sessionEventDispatcher}
                      scriptRunState={scriptRunState}
                      rerunScript={this.rerunScript}
                      stopScript={this.stopScript}
                      allowRunOnSave={allowRunOnSave}
                    />
                    <ToolbarActions
                      hostToolbarItems={hostToolbarItems}
                      sendMessageToHost={
                        this.hostCommunicationMgr.sendMessageToHost
                      }
                      metricsMgr={this.metricsMgr}
                    />
                  </>
                )}
                {this.showDeployButton() && (
                  <DeployButton
                    onClick={this.deployButtonClicked.bind(this)}
                  />
                )}
                <MainMenu
                  isServerConnected={this.isServerConnected()}
                  quickRerunCallback={this.rerunScript}
                  clearCacheCallback={this.openClearCacheDialog}
                  settingsCallback={this.settingsCallback}
                  aboutCallback={this.aboutCallback}
                  printCallback={this.printCallback}
                  screencastCallback={this.screencastCallback}
                  screenCastState={this.props.screenCast.currentState}
                  hostMenuItems={hostMenuItems}
                  developmentMode={developmentMode}
                  sendMessageToHost={
                    this.hostCommunicationMgr.sendMessageToHost
                  }
                  menuItems={menuItems}
                  metricsMgr={this.metricsMgr}
                  toolbarMode={this.state.toolbarMode}
                />
              </Header>

              <AppView
                endpoints={this.endpoints}
                sessionInfo={this.sessionInfo}
                sendMessageToHost={this.hostCommunicationMgr.sendMessageToHost}
                elements={elements}
                scriptRunId={scriptRunId}
                scriptRunState={scriptRunState}
                widgetMgr={this.widgetMgr}
                widgetsDisabled={widgetsDisabled}
                uploadClient={this.uploadClient}
                componentRegistry={this.componentRegistry}
                formsData={this.state.formsData}
                appPages={this.state.appPages}
                navPageSections={this.state.navPageSections}
                onPageChange={this.onPageChange}
                currentPageScriptHash={currentPageScriptHash}
                hideSidebarNav={hideSidebarNav || hostHideSidebarNav}
              />
              {renderedDialog}
            </StyledApp>
          </HotKeys>
        </LibContext.Provider>
      </AppContext.Provider>
    )
  }
}

export default withScreencast(App)<|MERGE_RESOLUTION|>--- conflicted
+++ resolved
@@ -946,11 +946,6 @@
       }
 
       if (newSessionProto.appPages.length > 1) {
-<<<<<<< HEAD
-        this.setState(
-          {
-            appPages: newSessionProto.appPages,
-=======
         const navPageSections = new Map()
         const sectionLength = (newSessionProto.appPages || []).length
         navPageSections.set("", { start: 0, length: sectionLength })
@@ -958,7 +953,6 @@
           {
             appPages: newSessionProto.appPages,
             navPageSections,
->>>>>>> 382f9483
           },
           () => {
             this.hostCommunicationMgr.sendMessageToHost({
