/**
 * Copyright (c) Streamlit Inc. (2018-2022) Snowflake Inc. (2022-2024)
 *
 * Licensed under the Apache License, Version 2.0 (the "License");
 * you may not use this file except in compliance with the License.
 * You may obtain a copy of the License at
 *
 *     http://www.apache.org/licenses/LICENSE-2.0
 *
 * Unless required by applicable law or agreed to in writing, software
 * distributed under the License is distributed on an "AS IS" BASIS,
 * WITHOUT WARRANTIES OR CONDITIONS OF ANY KIND, either express or implied.
 * See the License for the specific language governing permissions and
 * limitations under the License.
 */

import React, { PureComponent } from "react"
import { withTheme } from "@emotion/react"
import embed from "vega-embed"
import * as vega from "vega"
import { expressionInterpreter } from "vega-interpreter"

import {
  WidgetInfo,
  WidgetStateManager,
} from "@streamlit/lib/src/WidgetStateManager"
import { debounce } from "@streamlit/lib/src/util/utils"
import { logMessage } from "@streamlit/lib/src/util/log"
import { withFullScreenWrapper } from "@streamlit/lib/src/components/shared/FullScreenWrapper"
import { ensureError } from "@streamlit/lib/src/util/ErrorHandling"
import { IndexTypeName, Quiver } from "@streamlit/lib/src/dataframes/Quiver"
import { EmotionTheme } from "@streamlit/lib/src/theme"

import "@streamlit/lib/src/assets/css/vega-embed.css"
import "@streamlit/lib/src/assets/css/vega-tooltip.css"

import { applyStreamlitTheme, applyThemeDefaults } from "./CustomTheme"
import { StyledVegaLiteChartContainer } from "./styled-components"
import { ScenegraphEvent } from "vega"

const MagicFields = {
  DATAFRAME_INDEX: "(index)",
}

const DEFAULT_DATA_NAME = "source"

/**
 * Fix bug where Vega Lite was vertically-cropping the x-axis in some cases.
 * For example, in e2e/scripts/add_rows.py
 */
const BOTTOM_PADDING = 20

/** Types of dataframe-indices that are supported as x axis. */
const SUPPORTED_INDEX_TYPES = new Set([
  IndexTypeName.DatetimeIndex,
  IndexTypeName.Float64Index,
  IndexTypeName.Int64Index,
  IndexTypeName.RangeIndex,
  IndexTypeName.UInt64Index,
])

interface Props {
  element: VegaLiteChartElement
  theme: EmotionTheme
  width: number
  widgetMgr: WidgetStateManager
}

/** All of the data that makes up a VegaLite chart. */
export interface VegaLiteChartElement {
  /**
   * The dataframe that will be used as the chart's main data source, if
   * specified using Vega-Lite's inline API.
   *
   * This is mutually exclusive with WrappedNamedDataset - if `data` is non-null,
   * `datasets` will not be populated; if `datasets` is populated, then `data`
   * will be null.
   */
  data: Quiver | null

  /** The a JSON-formatted string with the Vega-Lite spec. */
  spec: string

  /**
   * Dataframes associated with this chart using Vega-Lite's datasets API,
   * if any.
   */
  datasets: WrappedNamedDataset[]

  /** If True, will overwrite the chart width spec to fit to container. */
  useContainerWidth: boolean

  /** override the properties with a theme. Currently, only "streamlit" or None are accepted. */
  vegaLiteTheme: string

  id: string

  isSelectEnabled: boolean
}

/** A mapping of `ArrowNamedDataSet.proto`. */
export interface WrappedNamedDataset {
  /** The dataset's optional name. */
  name: string | null

  /** True if the name field (above) was manually set. */
  hasName: boolean

  /** The data itself, wrapped in a Quiver object. */
  data: Quiver
}

export interface PropsWithHeight extends Props {
  height?: number
}

interface State {
  error?: Error
  selections: Record<string, any>
}

export class ArrowVegaLiteChart extends PureComponent<PropsWithHeight, State> {
  /**
   * The Vega view object
   */
  private vegaView?: vega.View

  /**
   * Finalizer for the embedded vega object. Must be called to dispose
   * of the vegaView when it's no longer used.
   */
  private vegaFinalizer?: () => void

  /**
   * The default data name to add to.
   */
  private defaultDataName = DEFAULT_DATA_NAME

  /**
   * The html element we attach the Vega view to.
   */
  private element: HTMLDivElement | null = null

  readonly state = {
    error: undefined,
    selections: {} as Record<string, any>,
  }

  public async componentDidMount(): Promise<void> {
    try {
      await this.createView()
    } catch (e) {
      const error = ensureError(e)
      this.setState({ error })
    }
  }

  public componentWillUnmount(): void {
    this.finalizeView()
  }

  /**
   * Finalize the view so it can be garbage collected. This should be done
   * when a new view is created, and when the component unmounts.
   */
  private finalizeView = (): any => {
    if (this.vegaFinalizer) {
      this.vegaFinalizer()
    }
    this.vegaFinalizer = undefined
    this.vegaView = undefined
  }

  public getSelectorsFromChart(spec: any): string[] {
    if ("params" in spec) {
      const select: any[] = []
      spec.params.forEach((item: any) => {
        select.push(item.name)
      })
      return select
    }
    return []
  }
<<<<<<< HEAD
=======

  public getSelectorsFromCombinedChart(spec: any, type: string): string[] {
    const selectors: string[] = []
    if (type in spec && spec[type]) {
      for (const chart of Object.keys(spec[type])) {
        selectors.push(...this.getSelectorsFromChart(spec[type][chart]))
      }
    }
    return selectors
  }

  public getSelectors(spec: any): string[] {
    const selectors: string[] = []
    selectors.push(...this.getSelectorsFromChart(spec))
    selectors.push(...this.getSelectorsFromCombinedChart(spec, "hconcat"))
    selectors.push(...this.getSelectorsFromCombinedChart(spec, "vconcat"))
    return selectors
  }

  public generateSpec = (): any => {
    const { element: el, theme } = this.props
    const spec = JSON.parse(el.spec)

    const { useContainerWidth } = el
    if (el.vegaLiteTheme === "streamlit") {
      spec.config = applyStreamlitTheme(spec.config, theme)
    } else if (spec.usermeta?.embedOptions?.theme === "streamlit") {
      spec.config = applyStreamlitTheme(spec.config, theme)
      // Remove the theme from the usermeta so it doesn't get picked up by vega embed.
      spec.usermeta.embedOptions.theme = undefined
    } else {
      // Apply minor theming improvements to work better with Streamlit
      spec.config = applyThemeDefaults(spec.config, theme)
    }

    const storedValue = this.props.widgetMgr.getJsonValue(this.props.element)
    if (storedValue !== undefined) {
      const selectors = this.getSelectorsFromChart(spec)
      const parsedStoredValue = JSON.parse(storedValue)
      if (parsedStoredValue.select) {
        selectors.forEach(selector => {
          spec.params.forEach((param: any) => {
            if (param.name && param.name === selector) {
              if (param.select.type && param.select.type === "point") {
                try {
                  const values = parsedStoredValue.select[selector].vlPoint.or
                  param.select.fields = Object.keys(values[0])
                  param.value = values
                } catch (e) {
                  logMessage(e)
                }
              }
              if (param.select.type === "interval") {
                try {
                  const values = parsedStoredValue.select[selector]
                  param.value = values
                } catch (e) {
                  logMessage(e)
                }
              }
            }
          })
        })
      }
    }

    if (this.props.height) {
      // fullscreen
      spec.width = this.props.width
      spec.height = this.props.height
    } else if (useContainerWidth) {
      spec.width = this.props.width
    }

    if (!spec.padding) {
      spec.padding = {}
    }

    if (spec.padding.bottom == null) {
      spec.padding.bottom = BOTTOM_PADDING
    }

    if (spec.datasets) {
      throw new Error("Datasets should not be passed as part of the spec")
    }

    if (el.isSelectEnabled) {
      // attempt to add encodings from chart to selection parameter in order to get point interval
      // This is to ensure that we can consistently recreate state in fullscreen / non fullscreen mode
      // https://github.com/altair-viz/altair/issues/3285#issuecomment-1858860696
      if ("params" in spec) {
        if ("encoding" in spec) {
          spec.params.forEach((param: any) => {
            if (
              "select" in param &&
              "type" in param.select &&
              param.select.type === "point" &&
              param.select.encodings === undefined
            ) {
              param.select.encodings = Object.keys(spec.encoding)
            }
          })
        }
        const concatenationKeys = ["hconcat", "vconcat", "layer"]

        concatenationKeys.forEach(key => {
          if (key in spec) {
            try {
              spec.params.forEach((param: any) => {
                if (
                  "select" in param &&
                  "type" in param.select &&
                  param.select.type === "point" &&
                  param.select.encodings === undefined
                ) {
                  param.select.encodings = Object.keys(spec[key][0].encoding)
                }
              })
            } catch (e) {
              logMessage(e)
            }
          }
        })
      }
    }

    return spec
  }

  public async componentDidUpdate(prevProps: PropsWithHeight): Promise<void> {
    const { element: prevElement, theme: prevTheme } = prevProps
    const { element, theme } = this.props

    const prevSpec = prevElement.spec
    const { spec } = element

    if (
      !this.vegaView ||
      prevSpec !== spec ||
      prevTheme !== theme ||
      prevProps.width !== this.props.width ||
      prevProps.height !== this.props.height ||
      prevProps.element.vegaLiteTheme !== this.props.element.vegaLiteTheme ||
      prevProps.element.isSelectEnabled !== this.props.element.isSelectEnabled
    ) {
      logMessage("Vega spec changed.")
      try {
        await this.createView()
      } catch (e) {
        const error = ensureError(e)
>>>>>>> 4237599c

  public getSelectorsFromCombinedChart(spec: any, type: string): string[] {
    const selectors: string[] = []
    if (type in spec && spec[type]) {
      for (const chart of Object.keys(spec[type])) {
        selectors.push(...this.getSelectorsFromChart(spec[type][chart]))
      }
    }
    return selectors
  }

  public getSelectors(spec: any): string[] {
    const selectors: string[] = []
    selectors.push(...this.getSelectorsFromChart(spec))
    selectors.push(...this.getSelectorsFromCombinedChart(spec, "hconcat"))
    selectors.push(...this.getSelectorsFromCombinedChart(spec, "vconcat"))
    return selectors
  }

  public getSubKeysForMatchedKey(
    obj: any,
    keyToFind: string
  ): string[] | undefined {
    let queue = [obj]

    while (queue.length > 0) {
      const current = queue.shift()

      if (!current) continue

      if (keyToFind in current) {
        return Object.keys(current[keyToFind])
      }

      for (const key of Object.keys(current)) {
        const value = current[key]
        console.log(value)
        if (value !== null && Array.isArray(value)) {
          value.forEach(item => {
            queue.unshift(item)
          })
        }
        if (value !== null && typeof value === "object") {
          queue.push(value)
        }
      }
    }

    return undefined
  }

<<<<<<< HEAD
  public generateSpec = (): any => {
    const { element: el, theme } = this.props
    const spec = JSON.parse(el.spec)

    const { useContainerWidth } = el
    if (el.vegaLiteTheme === "streamlit") {
      spec.config = applyStreamlitTheme(spec.config, theme)
    } else if (spec.usermeta?.embedOptions?.theme === "streamlit") {
      spec.config = applyStreamlitTheme(spec.config, theme)
      // Remove the theme from the usermeta so it doesn't get picked up by vega embed.
      spec.usermeta.embedOptions.theme = undefined
    } else {
      // Apply minor theming improvements to work better with Streamlit
      spec.config = applyThemeDefaults(spec.config, theme)
    }

    const storedValue = this.props.widgetMgr.getJsonValue(this.props.element)
    if (storedValue !== undefined) {
      const selectors = this.getSelectorsFromChart(spec)
      const parsedStoredValue = JSON.parse(storedValue)
      if (parsedStoredValue.select) {
        selectors.forEach(selector => {
          spec.params.forEach((param: any) => {
            if (param.name && param.name === selector) {
              if (param.select.type && param.select.type === "point") {
                try {
                  const values = parsedStoredValue.select[selector].vlPoint.or
                  param.select.fields = Object.keys(values[0])
                  param.value = values
                } catch (e) {
                  logMessage(e)
                }
              }
              if (param.select.type === "interval") {
                try {
                  const values = parsedStoredValue.select[selector]
                  param.value = values
                } catch (e) {
                  logMessage(e)
                }
              }
            }
          })
        })
      }
    }

    if (this.props.height) {
      // fullscreen
      spec.width = this.props.width
      spec.height = this.props.height
    } else if (useContainerWidth) {
      spec.width = this.props.width
    }

    if (!spec.padding) {
      spec.padding = {}
    }

    if (spec.padding.bottom == null) {
      spec.padding.bottom = BOTTOM_PADDING
    }

    if (spec.datasets) {
      throw new Error("Datasets should not be passed as part of the spec")
    }

    if (el.isSelectEnabled) {
      // attempt to add encodings from chart to selection parameter in order to get point interval
      // This is to ensure that we can consistently recreate state in fullscreen / non fullscreen mode
      // https://github.com/altair-viz/altair/issues/3285#issuecomment-1858860696
      if ("params" in spec) {
        if ("encoding" in spec) {
          spec.params.forEach((param: any) => {
            if (
              "select" in param &&
              "type" in param.select &&
              param.select.type === "point" &&
              param.select.encodings === undefined
            ) {
              param.select.encodings = Object.keys(spec.encoding)
            }
          })
        }
        const concatenationKeys = ["hconcat", "vconcat", "layer"]

        concatenationKeys.forEach(key => {
          if (key in spec) {
            spec.params.forEach((param: any) => {
              param.select.encodings = this.getSubKeysForMatchedKey(
                spec[key],
                "encoding"
              )
            })
          }
        })
      }
    }

    return spec
  }

  public async componentDidUpdate(prevProps: PropsWithHeight): Promise<void> {
    const { element: prevElement, theme: prevTheme } = prevProps
    const { element, theme } = this.props

    const prevSpec = prevElement.spec
    const { spec } = element

    if (
      !this.vegaView ||
      prevSpec !== spec ||
      prevTheme !== theme ||
      prevProps.width !== this.props.width ||
      prevProps.height !== this.props.height ||
      prevProps.element.vegaLiteTheme !== this.props.element.vegaLiteTheme ||
      prevProps.element.isSelectEnabled !== this.props.element.isSelectEnabled
    ) {
      logMessage("Vega spec changed.")
      try {
        await this.createView()
      } catch (e) {
        const error = ensureError(e)

        this.setState({ error })
      }
      return
    }

    const prevData = prevElement.data
    const { data } = element

    if (prevData || data) {
      this.updateData(this.defaultDataName, prevData, data)
    }

    const prevDataSets = getDataSets(prevElement) || {}
    const dataSets = getDataSets(element) || {}

    for (const [name, dataset] of Object.entries(dataSets)) {
      const datasetName = name || this.defaultDataName
      const prevDataset = prevDataSets[datasetName]

      this.updateData(datasetName, prevDataset, dataset)
    }

    // Remove all datasets that are in the previous but not the current datasets.
    for (const name of Object.keys(prevDataSets)) {
      if (!dataSets.hasOwnProperty(name) && name !== this.defaultDataName) {
        this.updateData(name, null, null)
      }
    }

    this.vegaView.resize().runAsync()
  }

=======
>>>>>>> 4237599c
  /**
   * Update the dataset in the Vega view. This method tried to minimize changes
   * by automatically creating and applying diffs.
   *
   * @param name The name of the dataset.
   * @param prevData The dataset before the update.
   * @param data The dataset at the current state.
   */
  private updateData(
    name: string,
    prevData: Quiver | null,
    data: Quiver | null
  ): void {
    if (!this.vegaView) {
      throw new Error("Chart has not been drawn yet")
    }

    if (!data || data.data.numRows === 0) {
      const view = this.vegaView as any
      // eslint-disable-next-line no-underscore-dangle
      const viewHasDataWithName = view._runtime.data.hasOwnProperty(name)
      if (viewHasDataWithName) {
        this.vegaView.remove(name, vega.truthy)
      }
      return
    }

    if (!prevData || prevData.data.numRows === 0) {
      this.vegaView.insert(name, getDataArray(data))
      return
    }

    const { dataRows: prevNumRows, dataColumns: prevNumCols } =
      prevData.dimensions
    const { dataRows: numRows, dataColumns: numCols } = data.dimensions

    // Check if dataframes have same "shape" but the new one has more rows.
    if (
      dataIsAnAppendOfPrev(
        prevData,
        prevNumRows,
        prevNumCols,
        data,
        numRows,
        numCols
      )
    ) {
      if (prevNumRows < numRows) {
        this.vegaView.insert(name, getDataArray(data, prevNumRows))
      }
    } else {
      // Clean the dataset and insert from scratch.
      const cs = vega
        .changeset()
        .remove(vega.truthy)
        .insert(getDataArray(data))
      this.vegaView.change(name, cs)
      logMessage(
        `Had to clear the ${name} dataset before inserting data through Vega view.`
      )
    }
  }

  /**
   * Create a new Vega view and add the data.
   */
  private async createView(): Promise<void> {
    logMessage("Creating a new Vega view.")

    if (!this.element) {
      throw Error("Element missing.")
    }

    // Finalize the previous view so it can be garbage collected.
    this.finalizeView()

    const { widgetMgr, element } = this.props
    const spec = this.generateSpec()
    const options = {
      // Adds interpreter support for Vega expressions that is compliant with CSP
      ast: true,
      expr: expressionInterpreter,

      // Disable default styles so that vega doesn't inject <style> tags in the
      // DOM. We set these styles manually for finer control over them and to
      // avoid inlining styles.
      tooltip: { disableDefaultStyle: true },
      defaultStyle: false,
      forceActionsMenu: true,
    }

    const { vgSpec, view, finalize } = await embed(this.element, spec, options)

    this.vegaView = view

    if (widgetMgr && element?.id && element.isSelectEnabled) {
      // listen for selection events
      this.getSelectors(spec).forEach((item, _index) => {
        view.addSignalListener(
          item,
          debounce(150, (name: string, value: any) => {
            if (Object.keys(value).length !== 0) {
              const updatedSelections = {
                ...this.state.selections,
                select: {
                  [name]: value,
                },
              }
              this.setState({
                selections: updatedSelections,
              })
              this.props.widgetMgr?.setJsonValue(
                this.props.element as WidgetInfo,
                updatedSelections,
                {
                  fromUi: true,
                }
              )
            }
          })
        )
      })

      const resetGraph = debounce(150, (event: ScenegraphEvent) => {
        // no datum means click was not on a useful location https://stackoverflow.com/a/61782407
        try {
          // @ts-expect-error
          if (!event.item.datum) {
            this.setState({
              selections: {},
            })
            this.props.widgetMgr?.setJsonValue(
              this.props.element as WidgetInfo,
              {},
              {
                fromUi: true,
              }
            )
          }
        } catch (e) {
          logMessage(e)
        }
      })

      view.addEventListener("click", event => {
        resetGraph(event)
      })
    }

    this.vegaFinalizer = finalize

    const datasets = getDataArrays(element)

    // Heuristic to determine the default dataset name.
    const datasetNames = datasets ? Object.keys(datasets) : []
    if (datasetNames.length === 1) {
      const [datasetName] = datasetNames
      this.defaultDataName = datasetName
    } else if (datasetNames.length === 0 && vgSpec.data) {
      this.defaultDataName = DEFAULT_DATA_NAME
    }

    const dataObj = getInlineData(element)
    if (dataObj) {
      view.insert(this.defaultDataName, dataObj)
    }
    if (datasets) {
      for (const [name, data] of Object.entries(datasets)) {
        view.insert(name, data)
      }
    }

    await view.runAsync()

    // Fix bug where the "..." menu button overlaps with charts where width is
    // set to -1 on first load.
    this.vegaView.resize().runAsync()
  }

  public render(): JSX.Element {
    if (this.state.error) {
      // eslint-disable-next-line @typescript-eslint/no-throw-literal
      throw this.state.error
    }

    return (
      // Create the container Vega draws inside.
      <StyledVegaLiteChartContainer
        data-testid="stArrowVegaLiteChart"
        ref={c => {
          this.element = c
        }}
      />
    )
  }
}

function getInlineData(
  el: VegaLiteChartElement
): { [field: string]: any }[] | null {
  const dataProto = el.data

  if (!dataProto || dataProto.data.numRows === 0) {
    return null
  }

  return getDataArray(dataProto)
}

function getDataArrays(
  el: VegaLiteChartElement
): { [dataset: string]: any[] } | null {
  const datasets = getDataSets(el)
  if (datasets == null) {
    return null
  }

  const datasetArrays: { [dataset: string]: any[] } = {}

  for (const [name, dataset] of Object.entries(datasets)) {
    datasetArrays[name] = getDataArray(dataset)
  }

  return datasetArrays
}

function getDataSets(
  el: VegaLiteChartElement
): { [dataset: string]: Quiver } | null {
  if (el.datasets?.length === 0) {
    return null
  }

  const datasets: { [dataset: string]: Quiver } = {}

  el.datasets.forEach((x: WrappedNamedDataset) => {
    if (!x) {
      return
    }
    const name = x.hasName ? x.name : null
    datasets[name as string] = x.data
  })

  return datasets
}

export function getDataArray(
  dataProto: Quiver,
  startIndex = 0
): { [field: string]: any }[] {
  if (dataProto.isEmpty()) {
    return []
  }

  const dataArr = []
  const { dataRows: rows, dataColumns: cols } = dataProto.dimensions

  const indexType = Quiver.getTypeName(dataProto.types.index[0])
  const hasSupportedIndex = SUPPORTED_INDEX_TYPES.has(
    indexType as IndexTypeName
  )

  for (let rowIndex = startIndex; rowIndex < rows; rowIndex++) {
    const row: { [field: string]: any } = {}

    if (hasSupportedIndex) {
      const indexValue = dataProto.getIndexValue(rowIndex, 0)
      // VegaLite can't handle BigInts, so they have to be converted to Numbers first
      row[MagicFields.DATAFRAME_INDEX] =
        typeof indexValue === "bigint" ? Number(indexValue) : indexValue
    }

    for (let colIndex = 0; colIndex < cols; colIndex++) {
      const dataValue = dataProto.getDataValue(rowIndex, colIndex)
      const dataType = dataProto.types.data[colIndex]
      const typeName = Quiver.getTypeName(dataType)

      if (
        typeName !== "datetimetz" &&
        (dataValue instanceof Date || Number.isFinite(dataValue)) &&
        (typeName.startsWith("datetime") || typeName === "date")
      ) {
        // For dates that do not contain timezone information.
        // Vega JS assumes dates in the local timezone, so we need to convert
        // UTC date to be the same date in the local timezone.
        const offset = new Date(dataValue).getTimezoneOffset() * 60 * 1000 // minutes to milliseconds
        row[dataProto.columns[0][colIndex]] = dataValue.valueOf() + offset
      } else if (typeof dataValue === "bigint") {
        row[dataProto.columns[0][colIndex]] = Number(dataValue)
      } else {
        row[dataProto.columns[0][colIndex]] = dataValue
      }
    }
    dataArr.push(row)
  }

  return dataArr
}

/**
 * Checks if data looks like it's just prevData plus some appended rows.
 */
function dataIsAnAppendOfPrev(
  prevData: Quiver,
  prevNumRows: number,
  prevNumCols: number,
  data: Quiver,
  numRows: number,
  numCols: number
): boolean {
  // Check whether dataframes have the same shape.

  // not an append
  if (prevNumCols !== numCols) {
    return false
  }

  // Data can be updated, but still have the same number of rows.
  // We consider the case an append only when the number of rows has increased
  if (prevNumRows >= numRows) {
    return false
  }

  // if no previous data, render from scratch
  if (prevNumRows === 0) {
    return false
  }

  const c = numCols - 1
  const r = prevNumRows - 1

  // Check if the new dataframe looks like it's a superset of the old one.
  // (this is a very light check, and not guaranteed to be right!)
  if (
    prevData.getDataValue(0, c) !== data.getDataValue(0, c) ||
    prevData.getDataValue(r, c) !== data.getDataValue(r, c)
  ) {
    return false
  }

  return true
}

export default withTheme(withFullScreenWrapper(ArrowVegaLiteChart))<|MERGE_RESOLUTION|>--- conflicted
+++ resolved
@@ -181,8 +181,6 @@
     }
     return []
   }
-<<<<<<< HEAD
-=======
 
   public getSelectorsFromCombinedChart(spec: any, type: string): string[] {
     const selectors: string[] = []
@@ -200,6 +198,38 @@
     selectors.push(...this.getSelectorsFromCombinedChart(spec, "hconcat"))
     selectors.push(...this.getSelectorsFromCombinedChart(spec, "vconcat"))
     return selectors
+  }
+
+  public getSubKeysForMatchedKey(
+    obj: any,
+    keyToFind: string
+  ): string[] | undefined {
+    let queue = [obj]
+
+    while (queue.length > 0) {
+      const current = queue.shift()
+
+      if (!current) continue
+
+      if (keyToFind in current) {
+        return Object.keys(current[keyToFind])
+      }
+
+      for (const key of Object.keys(current)) {
+        const value = current[key]
+        console.log(value)
+        if (value !== null && Array.isArray(value)) {
+          value.forEach(item => {
+            queue.unshift(item)
+          })
+        }
+        if (value !== null && typeof value === "object") {
+          queue.push(value)
+        }
+      }
+    }
+
+    return undefined
   }
 
   public generateSpec = (): any => {
@@ -290,20 +320,12 @@
 
         concatenationKeys.forEach(key => {
           if (key in spec) {
-            try {
-              spec.params.forEach((param: any) => {
-                if (
-                  "select" in param &&
-                  "type" in param.select &&
-                  param.select.type === "point" &&
-                  param.select.encodings === undefined
-                ) {
-                  param.select.encodings = Object.keys(spec[key][0].encoding)
-                }
-              })
-            } catch (e) {
-              logMessage(e)
-            }
+            spec.params.forEach((param: any) => {
+              param.select.encodings = this.getSubKeysForMatchedKey(
+                spec[key],
+                "encoding"
+              )
+            })
           }
         })
       }
@@ -333,182 +355,6 @@
         await this.createView()
       } catch (e) {
         const error = ensureError(e)
->>>>>>> 4237599c
-
-  public getSelectorsFromCombinedChart(spec: any, type: string): string[] {
-    const selectors: string[] = []
-    if (type in spec && spec[type]) {
-      for (const chart of Object.keys(spec[type])) {
-        selectors.push(...this.getSelectorsFromChart(spec[type][chart]))
-      }
-    }
-    return selectors
-  }
-
-  public getSelectors(spec: any): string[] {
-    const selectors: string[] = []
-    selectors.push(...this.getSelectorsFromChart(spec))
-    selectors.push(...this.getSelectorsFromCombinedChart(spec, "hconcat"))
-    selectors.push(...this.getSelectorsFromCombinedChart(spec, "vconcat"))
-    return selectors
-  }
-
-  public getSubKeysForMatchedKey(
-    obj: any,
-    keyToFind: string
-  ): string[] | undefined {
-    let queue = [obj]
-
-    while (queue.length > 0) {
-      const current = queue.shift()
-
-      if (!current) continue
-
-      if (keyToFind in current) {
-        return Object.keys(current[keyToFind])
-      }
-
-      for (const key of Object.keys(current)) {
-        const value = current[key]
-        console.log(value)
-        if (value !== null && Array.isArray(value)) {
-          value.forEach(item => {
-            queue.unshift(item)
-          })
-        }
-        if (value !== null && typeof value === "object") {
-          queue.push(value)
-        }
-      }
-    }
-
-    return undefined
-  }
-
-<<<<<<< HEAD
-  public generateSpec = (): any => {
-    const { element: el, theme } = this.props
-    const spec = JSON.parse(el.spec)
-
-    const { useContainerWidth } = el
-    if (el.vegaLiteTheme === "streamlit") {
-      spec.config = applyStreamlitTheme(spec.config, theme)
-    } else if (spec.usermeta?.embedOptions?.theme === "streamlit") {
-      spec.config = applyStreamlitTheme(spec.config, theme)
-      // Remove the theme from the usermeta so it doesn't get picked up by vega embed.
-      spec.usermeta.embedOptions.theme = undefined
-    } else {
-      // Apply minor theming improvements to work better with Streamlit
-      spec.config = applyThemeDefaults(spec.config, theme)
-    }
-
-    const storedValue = this.props.widgetMgr.getJsonValue(this.props.element)
-    if (storedValue !== undefined) {
-      const selectors = this.getSelectorsFromChart(spec)
-      const parsedStoredValue = JSON.parse(storedValue)
-      if (parsedStoredValue.select) {
-        selectors.forEach(selector => {
-          spec.params.forEach((param: any) => {
-            if (param.name && param.name === selector) {
-              if (param.select.type && param.select.type === "point") {
-                try {
-                  const values = parsedStoredValue.select[selector].vlPoint.or
-                  param.select.fields = Object.keys(values[0])
-                  param.value = values
-                } catch (e) {
-                  logMessage(e)
-                }
-              }
-              if (param.select.type === "interval") {
-                try {
-                  const values = parsedStoredValue.select[selector]
-                  param.value = values
-                } catch (e) {
-                  logMessage(e)
-                }
-              }
-            }
-          })
-        })
-      }
-    }
-
-    if (this.props.height) {
-      // fullscreen
-      spec.width = this.props.width
-      spec.height = this.props.height
-    } else if (useContainerWidth) {
-      spec.width = this.props.width
-    }
-
-    if (!spec.padding) {
-      spec.padding = {}
-    }
-
-    if (spec.padding.bottom == null) {
-      spec.padding.bottom = BOTTOM_PADDING
-    }
-
-    if (spec.datasets) {
-      throw new Error("Datasets should not be passed as part of the spec")
-    }
-
-    if (el.isSelectEnabled) {
-      // attempt to add encodings from chart to selection parameter in order to get point interval
-      // This is to ensure that we can consistently recreate state in fullscreen / non fullscreen mode
-      // https://github.com/altair-viz/altair/issues/3285#issuecomment-1858860696
-      if ("params" in spec) {
-        if ("encoding" in spec) {
-          spec.params.forEach((param: any) => {
-            if (
-              "select" in param &&
-              "type" in param.select &&
-              param.select.type === "point" &&
-              param.select.encodings === undefined
-            ) {
-              param.select.encodings = Object.keys(spec.encoding)
-            }
-          })
-        }
-        const concatenationKeys = ["hconcat", "vconcat", "layer"]
-
-        concatenationKeys.forEach(key => {
-          if (key in spec) {
-            spec.params.forEach((param: any) => {
-              param.select.encodings = this.getSubKeysForMatchedKey(
-                spec[key],
-                "encoding"
-              )
-            })
-          }
-        })
-      }
-    }
-
-    return spec
-  }
-
-  public async componentDidUpdate(prevProps: PropsWithHeight): Promise<void> {
-    const { element: prevElement, theme: prevTheme } = prevProps
-    const { element, theme } = this.props
-
-    const prevSpec = prevElement.spec
-    const { spec } = element
-
-    if (
-      !this.vegaView ||
-      prevSpec !== spec ||
-      prevTheme !== theme ||
-      prevProps.width !== this.props.width ||
-      prevProps.height !== this.props.height ||
-      prevProps.element.vegaLiteTheme !== this.props.element.vegaLiteTheme ||
-      prevProps.element.isSelectEnabled !== this.props.element.isSelectEnabled
-    ) {
-      logMessage("Vega spec changed.")
-      try {
-        await this.createView()
-      } catch (e) {
-        const error = ensureError(e)
 
         this.setState({ error })
       }
@@ -542,8 +388,6 @@
     this.vegaView.resize().runAsync()
   }
 
-=======
->>>>>>> 4237599c
   /**
    * Update the dataset in the Vega view. This method tried to minimize changes
    * by automatically creating and applying diffs.
