--- conflicted
+++ resolved
@@ -152,21 +152,6 @@
         )
         spec.data = data
         spec.layout.selections = selections
-<<<<<<< HEAD
-      }
-
-      const hasSelectedPoints: boolean = spec.data.some(
-        (trace: any) =>
-          "selectedpoints" in trace && trace.selectedpoints.length > 0
-      )
-      if (hasSelectedPoints) {
-        // make all other points opaque
-        spec.data.forEach((trace: any) => {
-          if (!trace.selectedpoints) {
-            trace.selectedpoints = []
-          }
-        })
-=======
 
         const hasSelectedPoints: boolean = spec.data.some(
           (trace: any) =>
@@ -180,7 +165,6 @@
             }
           })
         }
->>>>>>> 23174a61
       }
     }
 
