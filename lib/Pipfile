--- conflicted
+++ resolved
@@ -60,9 +60,5 @@
 watchdog = {version = "*", markers = "platform_system != 'Darwin'"}
 gitpython = "!=3.1.19"
 typing-extensions = "*"
-<<<<<<< HEAD
 semver = "*"
-=======
-semver = "*"
-rich = "*"
->>>>>>> bd7437b1
+rich = "*"