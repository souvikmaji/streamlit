# Copyright (c) Streamlit Inc. (2018-2022) Snowflake Inc. (2022)
#
# Licensed under the Apache License, Version 2.0 (the "License");
# you may not use this file except in compliance with the License.
# You may obtain a copy of the License at
#
#     http://www.apache.org/licenses/LICENSE-2.0
#
# Unless required by applicable law or agreed to in writing, software
# distributed under the License is distributed on an "AS IS" BASIS,
# WITHOUT WARRANTIES OR CONDITIONS OF ANY KIND, either express or implied.
# See the License for the specific language governing permissions and
# limitations under the License.

"""A bunch of useful utilities for dealing with types."""

from __future__ import annotations

import contextlib
import re
import types
from enum import Enum, auto
from typing import (
    TYPE_CHECKING,
    Any,
    Dict,
    Iterable,
    List,
    NamedTuple,
    Optional,
    Sequence,
<<<<<<< HEAD
    Set,
=======
>>>>>>> f7b2d398
    Tuple,
    TypeVar,
    Union,
    cast,
    overload,
)

import numpy as np
import pyarrow as pa
from pandas import DataFrame, Index, MultiIndex, Series
<<<<<<< HEAD
from pandas import __version__ as pandas_version
=======
>>>>>>> f7b2d398
from pandas.api.types import infer_dtype, is_dict_like, is_list_like
from typing_extensions import Final, Literal, Protocol, TypeAlias, TypeGuard, get_args

import streamlit as st
from streamlit import errors
from streamlit import logger as _logger
from streamlit import string_util

if TYPE_CHECKING:
    import graphviz
    import sympy
    from pandas.core.indexing import _iLocIndexer
    from pandas.io.formats.style import Styler
    from plotly.graph_objs import Figure
    from pydeck import Deck


# Maximum number of rows to request from an unevaluated (out-of-core) dataframe
MAX_UNEVALUATED_DF_ROWS = 10000

_LOGGER = _logger.get_logger("root")

# The array value field names are part of the larger set of possible value
# field names. See the explanation for said set below. The message types
# associated with these fields are distinguished by storing data in a `data`
# field in their messages, meaning they need special treatment in certain
# circumstances. Hence, they need their own, dedicated, sub-type.
ArrayValueFieldName: TypeAlias = Literal[
    "double_array_value",
    "int_array_value",
    "string_array_value",
]

# A frozenset containing the allowed values of the ArrayValueFieldName type.
# Useful for membership checking.
ARRAY_VALUE_FIELD_NAMES: Final = frozenset(
    cast(
        "tuple[ArrayValueFieldName, ...]",
        # NOTE: get_args is not recursive, so this only works as long as
        # ArrayValueFieldName remains flat.
        get_args(ArrayValueFieldName),
    )
)

# These are the possible field names that can be set in the `value` oneof-field
# of the WidgetState message (schema found in .proto/WidgetStates.proto).
# We need these as a literal type to ensure correspondence with the protobuf
# schema in certain parts of the python code.
# TODO(harahu): It would be preferable if this type was automatically derived
#  from the protobuf schema, rather than manually maintained. Not sure how to
#  achieve that, though.
ValueFieldName: TypeAlias = Literal[
    ArrayValueFieldName,
    "arrow_value",
    "bool_value",
    "bytes_value",
    "double_value",
    "file_uploader_state_value",
    "int_value",
    "json_value",
    "string_value",
    "trigger_value",
]

V_co = TypeVar(
    "V_co",
    covariant=True,  # https://peps.python.org/pep-0484/#covariance-and-contravariance
)

T = TypeVar("T")


class DataFrameGenericAlias(Protocol[V_co]):
    """Technically not a GenericAlias, but serves the same purpose in
    OptionSequence below, in that it is a type which admits DataFrame,
    but is generic. This allows OptionSequence to be a fully generic type,
    significantly increasing its usefulness.

    We can't use types.GenericAlias, as it is only available from python>=3.9,
    and isn't easily back-ported.
    """

    @property
    def iloc(self) -> _iLocIndexer:
        ...


OptionSequence: TypeAlias = Union[
    Iterable[V_co],
    DataFrameGenericAlias[V_co],
]


Key: TypeAlias = Union[str, int]

LabelVisibility = Literal["visible", "hidden", "collapsed"]

# This should really be a Protocol, but can't be, due to:
# https://github.com/python/mypy/issues/12933
# https://github.com/python/mypy/issues/13081
SupportsStr: TypeAlias = object


def is_array_value_field_name(obj: object) -> TypeGuard[ArrayValueFieldName]:
    return obj in ARRAY_VALUE_FIELD_NAMES


@overload
def is_type(
    obj: object, fqn_type_pattern: Literal["pydeck.bindings.deck.Deck"]
) -> TypeGuard[Deck]:
    ...


@overload
def is_type(
    obj: object, fqn_type_pattern: Literal["plotly.graph_objs._figure.Figure"]
) -> TypeGuard[Figure]:
    ...


@overload
def is_type(obj: object, fqn_type_pattern: Union[str, re.Pattern[str]]) -> bool:
    ...


def is_type(obj: object, fqn_type_pattern: Union[str, re.Pattern[str]]) -> bool:
    """Check type without importing expensive modules.

    Parameters
    ----------
    obj : object
        The object to type-check.
    fqn_type_pattern : str or regex
        The fully-qualified type string or a regular expression.
        Regexes should start with `^` and end with `$`.

    Example
    -------

    To check whether something is a Matplotlib Figure without importing
    matplotlib, use:

    >>> is_type(foo, 'matplotlib.figure.Figure')

    """
    fqn_type = get_fqn_type(obj)
    if isinstance(fqn_type_pattern, str):
        return fqn_type_pattern == fqn_type
    else:
        return fqn_type_pattern.match(fqn_type) is not None


def get_fqn(the_type: type) -> str:
    """Get module.type_name for a given type."""
    return f"{the_type.__module__}.{the_type.__qualname__}"


def get_fqn_type(obj: object) -> str:
    """Get module.type_name for a given object."""
    return get_fqn(type(obj))


_PANDAS_DF_TYPE_STR: Final = "pandas.core.frame.DataFrame"
_PANDAS_INDEX_TYPE_STR: Final = "pandas.core.indexes.base.Index"
_PANDAS_SERIES_TYPE_STR: Final = "pandas.core.series.Series"
_PANDAS_STYLER_TYPE_STR: Final = "pandas.io.formats.style.Styler"
_NUMPY_ARRAY_TYPE_STR: Final = "numpy.ndarray"
_SNOWPARK_DF_TYPE_STR: Final = "snowflake.snowpark.dataframe.DataFrame"
_SNOWPARK_DF_ROW_TYPE_STR: Final = "snowflake.snowpark.row.Row"
_SNOWPARK_TABLE_TYPE_STR: Final = "snowflake.snowpark.table.Table"
_PYSPARK_DF_TYPE_STR: Final = "pyspark.sql.dataframe.DataFrame"

_DATAFRAME_LIKE_TYPES: Final[tuple[str, ...]] = (
    _PANDAS_DF_TYPE_STR,
    _PANDAS_INDEX_TYPE_STR,
    _PANDAS_SERIES_TYPE_STR,
    _PANDAS_STYLER_TYPE_STR,
    _NUMPY_ARRAY_TYPE_STR,
)

DataFrameLike: TypeAlias = "Union[DataFrame, Index, Series, Styler]"

_DATAFRAME_COMPATIBLE_TYPES: Final[tuple[type, ...]] = (
    dict,
    list,
    set,
    tuple,
    type(None),
)

_DataFrameCompatible: TypeAlias = Union[dict, list, set, Tuple[Any], None]
DataFrameCompatible: TypeAlias = Union[_DataFrameCompatible, DataFrameLike]

_BYTES_LIKE_TYPES: Final[tuple[type, ...]] = (
    bytes,
    bytearray,
)

BytesLike: TypeAlias = Union[bytes, bytearray]


class DataFormat(Enum):
    """DataFormat is used to determine the format of the data."""

    UNKNOWN = auto()
    EMPTY = auto()  # None
    PANDAS_DATAFRAME = auto()  # pd.DataFrame
    PANDAS_SERIES = auto()  # pd.Series
    PANDAS_INDEX = auto()  # pd.Index
    NUMPY_LIST = auto()  # np.array[Scalar]
    NUMPY_MATRIX = auto()  # np.array[List[Scalar]]
    PYARROW_TABLE = auto()  # pyarrow.Table
    SNOWPARK_OBJECT = auto()  # Snowpark DataFrame, Table, List[Row]
    PYSPARK_OBJECT = auto()  # pyspark.DataFrame
    PANDAS_STYLER = auto()  # pandas Styler
    LIST_OF_RECORDS = auto()  # List[Dict[str, Scalar]]
    LIST_OF_ROWS = auto()  # List[List[Scalar]]
    LIST_OF_VALUES = auto()  # List[Scalar]
    TUPLE_OF_VALUES = auto()  # Tuple[Scalar]
    SET_OF_VALUES = auto()  # Set[Scalar]
    COLUMN_INDEX_MAPPING = auto()  # {column: {index: value}}
    COLUMN_VALUE_MAPPING = auto()  # {column: List[values]}
    COLUMN_SERIES_MAPPING = auto()  # {column: Series(values)}
    KEY_VALUE_DICT = auto()  # {index: value}


def is_dataframe(obj: object) -> TypeGuard[DataFrame]:
    return is_type(obj, _PANDAS_DF_TYPE_STR)


def is_dataframe_like(obj: object) -> TypeGuard[DataFrameLike]:
    return any(is_type(obj, t) for t in _DATAFRAME_LIKE_TYPES)


def is_snowpark_or_pyspark_data_object(obj: object) -> bool:
    """True if if obj is of type snowflake.snowpark.dataframe.DataFrame, snowflake.snowpark.table.Table or
    True when obj is a list which contains snowflake.snowpark.row.Row or True when obj is of type pyspark.sql.dataframe.DataFrame
    False otherwise.
    """
    return is_snowpark_data_object(obj) or is_pyspark_data_object(obj)


def is_snowpark_data_object(obj: object) -> bool:
    """True if obj is of type snowflake.snowpark.dataframe.DataFrame, snowflake.snowpark.table.Table or
    True when obj is a list which contains snowflake.snowpark.row.Row,
    False otherwise.
    """
    if is_type(obj, _SNOWPARK_TABLE_TYPE_STR):
        return True
    if is_type(obj, _SNOWPARK_DF_TYPE_STR):
        return True
    if not isinstance(obj, list):
        return False
    if len(obj) < 1:
        return False
    if not hasattr(obj[0], "__class__"):
        return False
    return is_type(obj[0], _SNOWPARK_DF_ROW_TYPE_STR)


def is_pyspark_data_object(obj: object) -> bool:
    """True if obj is of type pyspark.sql.dataframe.DataFrame"""
    return (
        is_type(obj, _PYSPARK_DF_TYPE_STR)
        and hasattr(obj, "toPandas")
        and callable(getattr(obj, "toPandas"))
    )


def is_dataframe_compatible(obj: object) -> TypeGuard[DataFrameCompatible]:
    """True if type that can be passed to convert_anything_to_df."""
    return is_dataframe_like(obj) or type(obj) in _DATAFRAME_COMPATIBLE_TYPES


def is_bytes_like(obj: object) -> TypeGuard[BytesLike]:
    """True if the type is considered bytes-like for the purposes of
    protobuf data marshalling.
    """
    return isinstance(obj, _BYTES_LIKE_TYPES)


def to_bytes(obj: BytesLike) -> bytes:
    """Converts the given object to bytes.

    Only types for which `is_bytes_like` is true can be converted; anything
    else will result in an exception.
    """
    if isinstance(obj, bytearray):
        return bytes(obj)
    elif isinstance(obj, bytes):
        return obj

    raise RuntimeError(f"{obj} is not convertible to bytes")


_SYMPY_RE: Final = re.compile(r"^sympy.*$")


def is_sympy_expession(obj: object) -> TypeGuard[sympy.Expr]:
    """True if input is a SymPy expression."""
    if not is_type(obj, _SYMPY_RE):
        return False

    try:
        import sympy

        return isinstance(obj, sympy.Expr)
    except ImportError:
        return False


_ALTAIR_RE: Final = re.compile(r"^altair\.vegalite\.v\d+\.api\.\w*Chart$")


def is_altair_chart(obj: object) -> bool:
    """True if input looks like an Altair chart."""
    return is_type(obj, _ALTAIR_RE)


def is_keras_model(obj: object) -> bool:
    """True if input looks like a Keras model."""
    return (
        is_type(obj, "keras.engine.sequential.Sequential")
        or is_type(obj, "keras.engine.training.Model")
        or is_type(obj, "tensorflow.python.keras.engine.sequential.Sequential")
        or is_type(obj, "tensorflow.python.keras.engine.training.Model")
    )


def is_list_of_scalars(data: Iterable[Any]) -> bool:
    """Check if the list only contains scalar values."""
    # Overview on all value that are interpreted as scalar:
    # https://pandas.pydata.org/docs/reference/api/pandas.api.types.is_scalar.html
    return infer_dtype(data, skipna=True) not in ["mixed", "unknown-array"]


def is_plotly_chart(obj: object) -> TypeGuard[Union[Figure, list[Any], dict[str, Any]]]:
    """True if input looks like a Plotly chart."""
    return (
        is_type(obj, "plotly.graph_objs._figure.Figure")
        or _is_list_of_plotly_objs(obj)
        or _is_probably_plotly_dict(obj)
    )


def is_graphviz_chart(
    obj: object,
) -> TypeGuard[Union[graphviz.Graph, graphviz.Digraph]]:
    """True if input looks like a GraphViz chart."""
    return (
        # GraphViz < 0.18
        is_type(obj, "graphviz.dot.Graph")
        or is_type(obj, "graphviz.dot.Digraph")
        # GraphViz >= 0.18
        or is_type(obj, "graphviz.graphs.Graph")
        or is_type(obj, "graphviz.graphs.Digraph")
    )


def _is_plotly_obj(obj: object) -> bool:
    """True if input if from a type that lives in plotly.plotly_objs."""
    the_type = type(obj)
    return the_type.__module__.startswith("plotly.graph_objs")


def _is_list_of_plotly_objs(obj: object) -> TypeGuard[list[Any]]:
    if not isinstance(obj, list):
        return False
    if len(obj) == 0:
        return False
    return all(_is_plotly_obj(item) for item in obj)


def _is_probably_plotly_dict(obj: object) -> TypeGuard[dict[str, Any]]:
    if not isinstance(obj, dict):
        return False

    if len(obj.keys()) == 0:
        return False

    if any(k not in ["config", "data", "frames", "layout"] for k in obj.keys()):
        return False

    if any(_is_plotly_obj(v) for v in obj.values()):
        return True

    if any(_is_list_of_plotly_objs(v) for v in obj.values()):
        return True

    return False


def is_function(x: object) -> TypeGuard[types.FunctionType]:
    """Return True if x is a function."""
    return isinstance(x, types.FunctionType)


def is_namedtuple(x: object) -> TypeGuard[NamedTuple]:
    t = type(x)
    b = t.__bases__
    if len(b) != 1 or b[0] != tuple:
        return False
    f = getattr(t, "_fields", None)
    if not isinstance(f, tuple):
        return False
    return all(type(n).__name__ == "str" for n in f)


def is_pandas_styler(obj: object) -> TypeGuard[Styler]:
    return is_type(obj, _PANDAS_STYLER_TYPE_STR)


def is_pydeck(obj: object) -> TypeGuard[Deck]:
    """True if input looks like a pydeck chart."""
    return is_type(obj, "pydeck.bindings.deck.Deck")


def is_iterable(obj: object) -> TypeGuard[Iterable[Any]]:
    try:
        # The ignore statement here is intentional, as this is a
        # perfectly fine way of checking for iterables.
        iter(obj)  # type: ignore[call-overload]
    except TypeError:
        return False
    return True


def is_sequence(seq: Any) -> bool:
    """True if input looks like a sequence."""
    if isinstance(seq, str):
        return False
    try:
        len(seq)
    except Exception:
        return False
    return True


def convert_anything_to_df(
    data: Any,
    max_unevaluated_rows: int = MAX_UNEVALUATED_DF_ROWS,
    ensure_copy: bool = False,
) -> DataFrame:
    """Try to convert different formats to a Pandas Dataframe.

    Parameters
    ----------
    df : ndarray, Iterable, dict, DataFrame, Styler, pa.Table, None, dict, list, or any

    max_unevaluated_rows: int
        If unevaluated data is detected this func will evaluate it,
        taking max_unevaluated_rows, defaults to 10k and 100 for st.table

    ensure_copy: bool
        If True, make sure to always return a copy of the data. If False, it depends on the
        type of the data. For example, a Pandas DataFrame will be returned as-is.

    Returns
    -------
    pandas.DataFrame

    """
    # This is inefficient as the data will be converted back to Arrow
    # when marshalled to protobuf, but area/bar/line charts need
    # DataFrame magic to generate the correct output.
    if isinstance(data, pa.Table):
        return data.to_pandas()

    if is_type(data, _PANDAS_DF_TYPE_STR):
        return data.copy() if ensure_copy else data

    if is_pandas_styler(data):
        return data.data.copy() if ensure_copy else data.data

    if is_type(data, "numpy.ndarray"):
        if len(data.shape) == 0:
            return DataFrame([])
        return DataFrame(data)

    if (
        is_type(data, _SNOWPARK_DF_TYPE_STR)
        or is_type(data, _SNOWPARK_TABLE_TYPE_STR)
        or is_type(data, _PYSPARK_DF_TYPE_STR)
    ):
        if is_type(data, _PYSPARK_DF_TYPE_STR):
            data = data.limit(max_unevaluated_rows).toPandas()
        else:
            data = DataFrame(data.take(max_unevaluated_rows))
        if data.shape[0] == max_unevaluated_rows:
            st.caption(
                f"⚠️ Showing only {string_util.simplify_number(max_unevaluated_rows)} rows. "
                "Call `collect()` on the dataframe to show more."
            )
        return data

    # Try to convert to pandas.DataFrame. This will raise an error is df is not
    # compatible with the pandas.DataFrame constructor.
    try:

        return DataFrame(data)
<<<<<<< HEAD

    except ValueError as ex:
        if isinstance(data, dict):
            with contextlib.suppress(ValueError):
                # Try to use index orient as back-up to support key-value dicts
                return DataFrame.from_dict(data, orient="index")
        raise errors.StreamlitAPIException(
            f"""
Unable to convert object of type `{type(data)}` to `pandas.DataFrame`.
=======
>>>>>>> f7b2d398

    except ValueError as ex:
        if isinstance(data, dict):
            with contextlib.suppress(ValueError):
                # Try to use index orient as back-up to support key-value dicts
                return DataFrame.from_dict(data, orient="index")
        raise errors.StreamlitAPIException(
            f"""
Unable to convert object of type `{type(data)}` to `pandas.DataFrame`.
Offending object:
```py
{data}
```"""
        ) from ex


@overload
def ensure_iterable(obj: Iterable[V_co]) -> Iterable[V_co]:
    ...


@overload
def ensure_iterable(obj: DataFrame) -> Iterable[Any]:
    ...


def ensure_iterable(obj: Union[DataFrame, Iterable[V_co]]) -> Iterable[Any]:
    """Try to convert different formats to something iterable. Most inputs
    are assumed to be iterable, but if we have a DataFrame, we can just
    select the first column to iterate over. If the input is not iterable,
    a TypeError is raised.

    Parameters
    ----------
    obj : list, tuple, numpy.ndarray, pandas.Series, pandas.DataFrame, pyspark.sql.DataFrame, snowflake.snowpark.dataframe.DataFrame or snowflake.snowpark.table.Table

    Returns
    -------
    iterable

    """
    if is_snowpark_or_pyspark_data_object(obj):
        obj = convert_anything_to_df(obj)

    if is_dataframe(obj):
        # Return first column as a pd.Series
        # The type of the elements in this column is not known up front, hence
        # the Iterable[Any] return type.
        return cast(Iterable[Any], obj.iloc[:, 0])

    if is_iterable(obj):
        return obj

    raise TypeError(
        f"Object is not an iterable and could not be converted to one. Object: {obj}"
    )


def ensure_indexable(obj: OptionSequence[V_co]) -> Sequence[V_co]:
    """Try to ensure a value is an indexable Sequence. If the collection already
    is one, it has the index method that we need. Otherwise, convert it to a list.
    """
    it = ensure_iterable(obj)
    # This is an imperfect check because there is no guarantee that an `index`
    # function actually does the thing we want.
    index_fn = getattr(it, "index", None)
    if callable(index_fn):
        return it  # type: ignore[return-value]
    else:
        return list(it)


def is_pandas_version_less_than(v: str) -> bool:
    """Return True if the current Pandas version is less than the input version.

    Parameters
    ----------
    v : str
        Version string, e.g. "0.25.0"

    Returns
    -------
    bool

    """
    from packaging import version

    return version.parse(pandas_version) < version.parse(v)


def pyarrow_table_to_bytes(table: pa.Table) -> bytes:
    """Serialize pyarrow.Table to bytes using Apache Arrow.

    Parameters
    ----------
    table : pyarrow.Table
        A table to convert.

    """
    sink = pa.BufferOutputStream()
    writer = pa.RecordBatchStreamWriter(sink, table.schema)
    writer.write_table(table)
    writer.close()
    return cast(bytes, sink.getvalue().to_pybytes())


def is_colum_type_arrow_incompatible(column: Union[Series, Index]) -> bool:
    """Return True if the column type is known to cause issues during Arrow conversion."""
    if column.dtype in [
        # timedelta64[ns] is supported by pyarrow but not in the Arrow JS:
        # https://github.com/streamlit/streamlit/issues/4489
        "timedelta64[ns]",
        "complex64",
        "complex128",
        "complex256",
    ]:
        return True

    if column.dtype == "object":
        # The dtype of mixed type columns is always object, the actual type of the column
        # values can be determined via the infer_dtype function:
        # https://pandas.pydata.org/docs/reference/api/pandas.api.types.infer_dtype.html
        inferred_type = infer_dtype(column, skipna=True)

        if inferred_type in [
            "mixed-integer",
            # Decimal is not correctly supported on Arrow JS:
            # https://github.com/apache/arrow/issues/22932
            # https://github.com/apache/arrow/issues/28804
            "decimal",
            "complex",
            "timedelta",
            "timedelta64",
        ]:
            return True
        elif inferred_type == "mixed":
            # This includes most of the more complex/custom types (objects, dicts, lists, ...)
            if (
                len(column) > 0
                and hasattr(column, "iloc")
                and is_list_like(column.iloc[0])
                # dicts are list-like, but have issues in Arrow JS (see comments in Quiver.ts)
                and not is_dict_like(column.iloc[0])
                # Frozensets are list-like, but are not compatible with pyarrow.
                and not isinstance(column.iloc[0], frozenset)
            ):
                # Lists-like structures are supported
                return False
            return True
    return False


def fix_arrow_incompatible_column_types(
    df: DataFrame, selected_columns: Optional[List[str]] = None
) -> DataFrame:
    """Fix column types that are not supported by Arrow table.

    This includes mixed types (e.g. mix of integers and strings)
    as well as complex numbers (complex128 type). These types will cause
    errors during conversion of the dataframe to an Arrow table.
    It is fixed by converting all values of the column to strings
    This is sufficient for displaying the data on the frontend.

    Parameters
    ----------
    df : pandas.DataFrame
        A dataframe to fix.

    selected_columns: Optional[List[str]]
        A list of columns to fix. If None, all columns are evaluated.

    Returns
    -------
    The fixed dataframe.
    """
    # Make a copy, but only initialize if necessary to preserve memory.
    df_copy = None
    for col in selected_columns or df.columns:
        if is_colum_type_arrow_incompatible(df[col]):
            if df_copy is None:
                df_copy = df.copy()
            df_copy[col] = df[col].astype(str)

    # The index can also contain mixed types
    # causing Arrow issues during conversion.
    # Skipping multi-indices since they won't return
    # the correct value from infer_dtype
    if not selected_columns and (
        not isinstance(
            df.index,
            MultiIndex,
        )
        and is_colum_type_arrow_incompatible(df.index)
    ):
        if df_copy is None:
            df_copy = df.copy()
        df_copy.index = df.index.astype(str)
    return df_copy if df_copy is not None else df


def data_frame_to_bytes(df: DataFrame) -> bytes:
    """Serialize pandas.DataFrame to bytes using Apache Arrow.

    Parameters
    ----------
    df : pandas.DataFrame
        A dataframe to convert.

    """
    try:
        table = pa.Table.from_pandas(df)
    except (pa.ArrowTypeError, pa.ArrowInvalid, pa.ArrowNotImplementedError) as ex:
        _LOGGER.info(
            "Applying automatic fixes for column types to make the dataframe Arrow-compatible.",
            exc_info=ex,
        )
        df = fix_arrow_incompatible_column_types(df)
        table = pa.Table.from_pandas(df)
    return pyarrow_table_to_bytes(table)


def bytes_to_data_frame(source: bytes) -> DataFrame:
    """Convert bytes to pandas.DataFrame.

    Parameters
    ----------
    source : bytes
        A bytes object to convert.

    """
    reader = pa.RecordBatchStreamReader(source)
    return reader.read_pandas()


def determine_data_format(input_data: Any) -> DataFormat:
    """Determine the data format of the input data.

    Parameters
    ----------
    input_data : Any
        The input data to determine the data format of.

    Returns
    -------
    DataFormat
        The data format of the input data.
    """
    if input_data is None:
        return DataFormat.EMPTY
    elif isinstance(input_data, DataFrame):
        return DataFormat.PANDAS_DATAFRAME
    elif isinstance(input_data, np.ndarray):
        if len(input_data.shape) == 1:
            # For technical reasons, we need to distinguish one
            # one-dimensional numpy array from multidimensional ones.
            return DataFormat.NUMPY_LIST
        return DataFormat.NUMPY_MATRIX
    elif isinstance(input_data, pa.Table):
        return DataFormat.PYARROW_TABLE
    elif isinstance(input_data, Series):
        return DataFormat.PANDAS_SERIES
    elif isinstance(input_data, Index):
        return DataFormat.PANDAS_INDEX
    elif is_pandas_styler(input_data):
        return DataFormat.PANDAS_STYLER
    elif is_snowpark_data_object(input_data):
        return DataFormat.SNOWPARK_OBJECT
    elif is_pyspark_data_object(input_data):
        return DataFormat.PYSPARK_OBJECT
    elif isinstance(input_data, (list, tuple, set)):
        if is_list_of_scalars(input_data):
            # -> one-dimensional data structure
            if isinstance(input_data, tuple):
                return DataFormat.TUPLE_OF_VALUES
            if isinstance(input_data, set):
                return DataFormat.SET_OF_VALUES
            return DataFormat.LIST_OF_VALUES
        else:
            # -> Multi-dimensional data structure
            # This should always contain at least one element,
            # otherwise the values type from infer_dtype would have been empty
            first_element = next(iter(input_data))
            if isinstance(first_element, dict):
                return DataFormat.LIST_OF_RECORDS
            if isinstance(first_element, (list, tuple, set)):
                return DataFormat.LIST_OF_ROWS
    elif isinstance(input_data, dict):
        if not input_data:
            return DataFormat.KEY_VALUE_DICT
        if len(input_data) > 0:
            first_value = next(iter(input_data.values()))
            if isinstance(first_value, dict):
                return DataFormat.COLUMN_INDEX_MAPPING
            if isinstance(first_value, (list, tuple)):
                return DataFormat.COLUMN_VALUE_MAPPING
            if isinstance(first_value, Series):
                return DataFormat.COLUMN_SERIES_MAPPING
            # In the future, we could potentially also support the tight & split formats here
            if is_list_of_scalars(input_data.values()):
                # Only use the key-value dict format if the values are only scalar values
                return DataFormat.KEY_VALUE_DICT
    return DataFormat.UNKNOWN


def convert_df_to_data_format(
    df: DataFrame, data_format: DataFormat
) -> Union[
    DataFrame,
    Series,
    Index,
    Styler,
    pa.Table,
    np.ndarray[Any, np.dtype[Any]],
    Tuple[Any],
    List[Any],
    Set[Any],
    Dict[str, Any],
]:
    """Convert a dataframe to the specified data format.

    Parameters
    ----------
    df : pd.DataFrame
        The dataframe to convert.

    data_format : DataFormat
        The data format to convert to.

    Returns
    -------
    pd.DataFrame, pd.Index, Styler, pa.Table, np.ndarray, tuple, list, set, dict
        The converted dataframe.
    """
    if data_format in [
        DataFormat.EMPTY,
        DataFormat.PANDAS_DATAFRAME,
        DataFormat.SNOWPARK_OBJECT,
        DataFormat.PYSPARK_OBJECT,
        DataFormat.PANDAS_INDEX,
        DataFormat.PANDAS_STYLER,
    ]:
        return df
    elif data_format == DataFormat.NUMPY_LIST:
        # It's a 1-dimensional array, so we only return
        # the first column as numpy array
        # Calling to_numpy() on the full DataFrame would result in:
        # [[1], [2]] instead of [1, 2]
        return np.ndarray([]) if df.empty else df.iloc[:, 0].to_numpy()
    elif data_format == DataFormat.NUMPY_MATRIX:
        return df.to_numpy()
    elif data_format == DataFormat.PYARROW_TABLE:
        return pa.Table.from_pandas(df)
    elif data_format == DataFormat.PANDAS_SERIES:
        # Select first column in dataframe and create a new series based on the values
        if len(df.columns) != 1:
            raise ValueError(
                f"DataFrame is expected to have a single column but has {len(df.columns)}."
            )
        return df[df.columns[0]]
    elif data_format == DataFormat.LIST_OF_RECORDS:
        return df.to_dict(orient="records")
    elif data_format == DataFormat.LIST_OF_ROWS:
        # to_numpy converts the dataframe to a list of rows
        return df.to_numpy().tolist()
    elif data_format == DataFormat.COLUMN_INDEX_MAPPING:
        return df.to_dict(orient="dict")
    elif data_format == DataFormat.COLUMN_VALUE_MAPPING:
        return df.to_dict(orient="list")
    elif data_format == DataFormat.COLUMN_SERIES_MAPPING:
        return df.to_dict(orient="series")
    elif data_format in [
        DataFormat.LIST_OF_VALUES,
        DataFormat.TUPLE_OF_VALUES,
        DataFormat.SET_OF_VALUES,
    ]:
        return_list = []
        if len(df.columns) == 1:
            #  Get the first column and convert to list
            return_list = df[df.columns[0]].tolist()
        elif len(df.columns) >= 1:
            raise ValueError(
                f"DataFrame is expected to have a single column but has {len(df.columns)}."
            )
        if data_format == DataFormat.TUPLE_OF_VALUES:
            return tuple(return_list)
        if data_format == DataFormat.SET_OF_VALUES:
            return set(return_list)
        return return_list
    elif data_format == DataFormat.KEY_VALUE_DICT:
        # The key is expected to be the index -> this will return the first column
        # as a dict with index as key.
        return dict() if df.empty else df.iloc[:, 0].to_dict()

    raise ValueError(f"Unsupported input data format: {data_format}")


@overload
def to_key(key: None) -> None:
    ...


@overload
def to_key(key: Key) -> str:
    ...


def to_key(key: Optional[Key]) -> Optional[str]:
    if key is None:
        return None
    else:
        return str(key)


def maybe_raise_label_warnings(label: Optional[str], label_visibility: Optional[str]):
    if not label:
        _LOGGER.warning(
            "`label` got an empty value. This is discouraged for accessibility "
            "reasons and may be disallowed in the future by raising an exception. "
            "Please provide a non-empty label and hide it with label_visibility "
            "if needed."
        )
    if label_visibility not in ("visible", "hidden", "collapsed"):
        raise errors.StreamlitAPIException(
            f"Unsupported label_visibility option '{label_visibility}'. "
            f"Valid values are 'visible', 'hidden' or 'collapsed'."
        )<|MERGE_RESOLUTION|>--- conflicted
+++ resolved
@@ -29,10 +29,7 @@
     NamedTuple,
     Optional,
     Sequence,
-<<<<<<< HEAD
     Set,
-=======
->>>>>>> f7b2d398
     Tuple,
     TypeVar,
     Union,
@@ -43,10 +40,6 @@
 import numpy as np
 import pyarrow as pa
 from pandas import DataFrame, Index, MultiIndex, Series
-<<<<<<< HEAD
-from pandas import __version__ as pandas_version
-=======
->>>>>>> f7b2d398
 from pandas.api.types import infer_dtype, is_dict_like, is_list_like
 from typing_extensions import Final, Literal, Protocol, TypeAlias, TypeGuard, get_args
 
@@ -548,18 +541,6 @@
     try:
 
         return DataFrame(data)
-<<<<<<< HEAD
-
-    except ValueError as ex:
-        if isinstance(data, dict):
-            with contextlib.suppress(ValueError):
-                # Try to use index orient as back-up to support key-value dicts
-                return DataFrame.from_dict(data, orient="index")
-        raise errors.StreamlitAPIException(
-            f"""
-Unable to convert object of type `{type(data)}` to `pandas.DataFrame`.
-=======
->>>>>>> f7b2d398
 
     except ValueError as ex:
         if isinstance(data, dict):
@@ -645,9 +626,10 @@
     bool
 
     """
+    import pandas as pd
     from packaging import version
 
-    return version.parse(pandas_version) < version.parse(v)
+    return version.parse(pd.__version__) < version.parse(v)
 
 
 def pyarrow_table_to_bytes(table: pa.Table) -> bytes:
