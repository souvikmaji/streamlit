--- conflicted
+++ resolved
@@ -48,21 +48,12 @@
         msg2 = create_dataframe_msg([1, 2, 3], 2)
         self.assertEqual(populate_hash_if_needed(msg1), populate_hash_if_needed(msg2))
 
-<<<<<<< HEAD
     # def test_reference_msg(self):
     #     """Test creation of 'reference' ForwardMsgs"""
-    #     msg = _create_dataframe_msg([1, 2, 3], 34)
+    #     msg = create_dataframe_msg([1, 2, 3], 34)
     #     ref_msg = create_reference_msg(msg)
     #     self.assertEqual(populate_hash_if_needed(msg), ref_msg.ref_hash)
     #     self.assertEqual(msg.metadata, ref_msg.metadata)
-=======
-    def test_reference_msg(self):
-        """Test creation of 'reference' ForwardMsgs"""
-        msg = create_dataframe_msg([1, 2, 3], 34)
-        ref_msg = create_reference_msg(msg)
-        self.assertEqual(populate_hash_if_needed(msg), ref_msg.ref_hash)
-        self.assertEqual(msg.metadata, ref_msg.metadata)
->>>>>>> 6f5e9de2
 
     def test_add_message(self):
         """Test MessageCache.add_message and has_message_reference"""
