--- conflicted
+++ resolved
@@ -39,7 +39,6 @@
         p_set = dict(x=["a"])
         st.experimental_set_query_params(**p_set)
         p_get = st.experimental_get_query_params()
-<<<<<<< HEAD
         self.assertEqual(p_get, dict(x="a"))
 
     def test_get_query_params_after_set_query_params_list(self):
@@ -49,12 +48,9 @@
         st.experimental_set_query_params(**p_set)
         p_get = st.experimental_get_query_params()
         self.assertEqual(p_get, p_set)
-=======
-        self.assertEqual(p_get, p_set)
 
     def test_set_query_params_empty_str(self):
         empty_str_params = dict(x=[""])
         st.experimental_set_query_params(**empty_str_params)
         params_get = st.experimental_get_query_params()
-        self.assertEqual(params_get, empty_str_params)
->>>>>>> 0e52525a
+        self.assertEqual(params_get, empty_str_params)